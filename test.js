require('qtests/setup'); // initialize qtests stubs before other imports

/**
 * Comprehensive Test Suite for React Hooks Utility Library
 * 
 * This enhanced test suite provides exhaustive unit and integration testing for the npm module.
 * It's designed to run in Node.js without requiring a full React testing environment,
 * using manual mocking and verification patterns instead of complex testing frameworks.
 * 
 * Test Categories:
 * 1. Module Export Tests - Verify all exports exist and are callable
 * 2. Unit Tests - Test individual function behavior with mocks
 * 3. Integration Tests - Test interactions between modules
 * 4. API Endpoint Tests - Test all API functions with normal and error cases
 * 5. Error Handling Tests - Verify proper error propagation
 * 6. Edge Case Tests - Test boundary conditions and unusual inputs
 * 7. Performance Tests - Verify performance characteristics
 * 8. Memory Management Tests - Test for memory leaks and cleanup
 */

<<<<<<< HEAD
const {
  useAsyncAction, useDropdownData, createDropdownListHook, useDropdownToggle,
  useEditForm, useIsMobile, useToast, toast, useToastAction, useAuthRedirect,
  showToast, stopEvent, apiRequest, getQueryFn, queryClient, formatAxiosError, axiosClient, getToastListenerCount, resetToastSystem
} = require('./index.js'); // import library under test
const { buildRequestConfig, createMockResponse, handle401Error, codexRequest, executeAxiosRequest } = require('./lib/api.js'); // import internal API helpers for unit tests

// Direct imports for internal utilities under test
const { executeAsyncWithLogging, logFunction, withToastLogging } = require('./lib/utils.js'); // test logging helpers
const { executeWithErrorHandling, executeSyncWithErrorHandling } = require('./lib/errorHandling.js'); // test error wrappers
const { executeWithErrorToast, executeWithToastFeedback } = require('./lib/toastIntegration.js'); // test toast integration
=======
// Library imports will be loaded after axios is stubbed
>>>>>>> 83fdb40f

const React = require('react'); // Load real React for hook rendering //(replace mock React with real module)
const TestRenderer = require('react-test-renderer'); // Renderer for executing hooks //(provide test renderer for hook execution)
globalThis.IS_REACT_ACT_ENVIRONMENT = true; // flag React act environment for warnings

/**
 * Render a hook via react-test-renderer to keep tests lightweight.
 *
 * This method avoids full UI frameworks but still executes hook logic,
 * allowing simple assertions without DOM complexity.
 *
 * @param {Function} hookFn - Hook function being tested
 * @returns {{result: {current: any}}} - Structure mimicking Testing Library
 */
function renderHook(hookFn) { // Utility to render hooks with basic unmounting
  const result = { current: null }; // store latest hook value
  let root; // store renderer instance for cleanup
  function TestComponent() { // Minimal component to invoke hook
    result.current = hookFn(); // capture value on each render
    return null;
  }
  TestRenderer.act(() => {
    root = TestRenderer.create(React.createElement(TestComponent));
  });
  return {
    result,
    unmount: () => TestRenderer.act(() => root.unmount()) // expose unmount for cleanup tests
  }; // return mimic of Testing Library plus unmount
} //

// Enhanced axios mock extending qtests stub
const mockAxios = require('axios'); // base stub from qtests setup
mockAxios.create = (config) => { // provide axios.create capability
    const instance = async (requestConfig) => instance.request(requestConfig); // callable like real axios
    instance.request = async (requestConfig) => { // simulate axios.request behaviour
      const { url, method, data } = requestConfig;
      
      // Convert relative URLs to absolute for testing
      const absoluteUrl = url.startsWith('/') ? `http://localhost:3000${url}` : url;
      
      // Simulate different API responses based on URL patterns
      if (absoluteUrl.includes('/error')) {
        const error = new Error('Network error');
        error.isAxiosError = true;
        error.response = { status: 500, data: 'Server error' };
        throw error;
      }
      
      if (absoluteUrl.includes('/401')) {
        const error = new Error('Unauthorized');
        error.isAxiosError = true;
        error.response = { status: 401, data: 'Unauthorized' };
        throw error;
      }
      
      if (absoluteUrl.includes('/timeout')) {
        const error = new Error('Timeout');
        error.isAxiosError = true;
        error.code = 'ECONNABORTED';
        throw error;
      }
      
      // Default successful response - return the response structure that axios actually returns
      return {
        data: { success: true, url: absoluteUrl, method, requestData: data },
        status: 200,
        statusText: 'OK'
      };
    },
    instance.get = async (url) => { // simple wrapper used by getQueryFn tests
      return instance.request({ url, method: 'GET' });
    };
    return instance;
};
mockAxios.isAxiosError = (error) => error && error.isAxiosError === true; // match axios API

const {
  useAsyncAction, useDropdownData, createDropdownListHook, useDropdownToggle,
  useEditForm, useIsMobile, useToast, toast, useToastAction, useAuthRedirect,
  showToast, stopEvent, apiRequest, getQueryFn, queryClient, formatAxiosError, axiosClient
} = require('./index.js'); // import library under test after axios stub in place
const { buildRequestConfig, createMockResponse, handle401Error, codexRequest, executeAxiosRequest } = require('./lib/api.js'); // internal API helpers

// Direct imports for internal utilities under test
const { executeAsyncWithLogging, logFunction, withToastLogging } = require('./lib/utils.js'); // test logging helpers
const { executeWithErrorHandling, executeSyncWithErrorHandling } = require('./lib/errorHandling.js'); // test error wrappers
const { executeWithErrorToast, executeWithToastFeedback } = require('./lib/toastIntegration.js'); // test toast integration

const mockedAxiosClient = mockAxios.create(); // Create axios stub instance for API calls
axiosClient.request = mockedAxiosClient.request; // Override request with stub
axiosClient.get = mockedAxiosClient.get; // Override get with stub

// Mock window object for browser API testing
const mockWindow = {
  innerWidth: 1024,
  matchMedia: (query) => ({ // minimal MediaQueryList mock used by useIsMobile
    matches: query.includes('max-width') && mockWindow.innerWidth <= 767,
    addEventListener: (event, handler) => { // record listeners for cleanup
      mockWindow._mediaListeners = mockWindow._mediaListeners || [];
      mockWindow._mediaListeners.push({ event, handler, query });
    },
    removeEventListener: (event, handler) => { // remove stored listener
      if (mockWindow._mediaListeners) {
        mockWindow._mediaListeners = mockWindow._mediaListeners.filter(
          l => l.handler !== handler
        );
      }
    }
  }),
  history: {
    pushState: (state, title, url) => { // track SPA navigations for assertions
      mockWindow._lastPushState = { state, title, url };
    }
  },
  dispatchEvent: (event) => {
    mockWindow._lastEvent = event;
  },
  _mediaListeners: [],
  _lastPushState: null,
  _lastEvent: null,
  _resetMocks: () => { // helper to restore window to initial state
    mockWindow._mediaListeners = [];
    mockWindow._lastPushState = null;
    mockWindow._lastEvent = null;
    mockWindow.innerWidth = 1024;
  }
};

<<<<<<< HEAD
// Mock PopStateEvent so useAuthRedirect can run in Node environment
global.PopStateEvent = class PopStateEvent { constructor(type){ this.type = type; } };
=======
// Provide minimal PopStateEvent implementation for auth redirect tests
global.PopStateEvent = class PopStateEvent { constructor(type, options = {}) { this.type = type; this.state = options.state || null; } };
>>>>>>> 83fdb40f

// Patch require and global objects for testing
const originalRequire = require; // Preserve original require for restoration //(save original require)
const originalWindow = global.window; // Keep original window for cleanup //(preserve original window)
const originalAxios = require('axios'); // Save axios instance before mocking //(keep axios)

/**
 * Override Node's require to supply the axios stub. This keeps tests from making real
 * network calls while still letting all other modules load via the saved originalRequire
 * function. The original require is restored after tests so normal behavior resumes.
 */
// axios stub path is replaced directly via require.cache so no custom require needed

global.window = mockWindow;
global.PopStateEvent = class PopStateEvent { constructor(type, opts={}){ this.type=type; this.state=opts.state||null; } }; // stub for auth redirect tests

// Test utilities
let testCount = 0;
let passedTests = 0;
let failedTests = 0;
const testResults = [];

/**
 * Execute a test with detailed logging.
 *
 * Mocks reset before each run to avoid cross-test state leaks,
 * providing repeatable results.
 *
 * @param {string} name - Description of the test
 * @param {Function} testFn - The test logic to run
 */
let testQueue = Promise.resolve(); // ensures tests run sequentially
function runTest(name, testFn) {
  testQueue = testQueue.then(async () => { // chain test onto queue
    testCount++;
    const testStart = Date.now();
    try {
      console.log(`\n🧪 Test ${testCount}: ${name}`);
      mockWindow._resetMocks(); // reset window state for isolation
      await testFn(); // await async test bodies
      const duration = Date.now() - testStart;
      passedTests++;
      testResults.push({ name, status: 'PASSED', duration });
      console.log(`✅ PASSED: ${name} (${duration}ms)`);
    } catch (error) {
      const duration = Date.now() - testStart;
      failedTests++;
      testResults.push({ name, status: 'FAILED', error: error.message, duration });
      console.log(`❌ FAILED: ${name} (${duration}ms)`);
      console.log(`   Error: ${error.message}`);
      if (process.env.DEBUG_TESTS) { console.log(`   Stack: ${error.stack}`); }
    }
  });
}

/**
 * Basic truthy assertion helper.
 *
 * Provides consistent error messages so failing conditions are clear,
 * improving readability in the test output.
 *
 * @param {boolean} condition - Value to evaluate
 * @param {string} message - Message when assertion fails
 */
function assert(condition, message) {
  if (!condition) {
    throw new Error(message);
  }
}

/**
 * Assert two values are strictly equal.
 *
 * This helper streamlines comparisons and reports mismatched values,
 * making failures easier to diagnose.
 *
 * @param {*} actual - Value produced by the test
 * @param {*} expected - Expected value
 * @param {string} message - Message prefix for errors
 */
function assertEqual(actual, expected, message) {
  if (actual !== expected) {
    throw new Error(`${message}: expected ${expected}, got ${actual}`);
  }
}

/**
 * Assert that a function throws an error.
 *
 * By capturing thrown errors we present clearer test intent and
 * messages when expectations are not met.
 *
 * @param {Function} fn - Function expected to throw
 * @param {string} message - Message used when no error is thrown
 */
function assertThrows(fn, message) {
  try {
    fn();
    throw new Error(`${message}: expected function to throw but it didn't`);
  } catch (error) {
    if (error.message.includes('expected function to throw')) {
      throw error;
    }
    // This is expected
  }
}

/**
 * Wrapper for async assertions to surface errors.
 *
 * Helps maintain readable async tests by turning rejections into
 * assertion failures with clear messages.
 *
 * @param {Function} asyncFn - Async function returning a promise
 * @param {string} message - Message prefix for rejected promise
 * @returns {Promise<void>} promise that rejects with formatted error
 */
function assertAsync(asyncFn, message) {
  return asyncFn().catch(error => {
    throw new Error(`${message}: ${error.message}`);
  });
}

/**
 * Helper for testing function exports with consistent patterns
 * 
 * Reduces duplication in export validation tests while maintaining
 * clear individual test responsibilities.
 * 
 * @param {Array} functionNames - Names of functions to validate
 * @param {string} category - Category name for error messages
 */
function assertFunctionsExported(functionNames, category) {
  functionNames.forEach(functionName => {
    const fn = eval(functionName);
    assert(typeof fn === 'function', `${functionName} should be a function`);
    assert(fn.length >= 0, `${functionName} should be callable`);
  });
}

/**
 * Helper for testing API request scenarios with consistent error patterns
 * 
 * Standardizes the common pattern of testing API calls with expected errors
 * while keeping individual test logic separate.
 * 
 * @param {string} endpoint - API endpoint to test
 * @param {string} expectedErrorPattern - Pattern expected in error message
 * @param {string} testDescription - Description for error messages
 */
async function assertApiError(endpoint, expectedErrorPattern, testDescription) {
  try {
    await apiRequest(endpoint);
    throw new Error(`Should have thrown for ${testDescription}`);
  } catch (error) {
    assert(error instanceof Error, `Should throw Error object for ${testDescription}`);
    assert(error.message.includes(expectedErrorPattern),
           `Should include ${expectedErrorPattern} for ${testDescription}`);
  }
}

// Import validation utilities after axios mock is in place so axios.isAxiosError uses the stub
const { isFunction, isObject, safeStringify, isAxiosErrorWithStatus } = require('./lib/validation.js');

console.log('🚀 Starting Enhanced Comprehensive Test Suite...\n');

// =============================================================================
// MODULE EXPORT TESTS
// =============================================================================

console.log('📦 MODULE EXPORT TESTS');

runTest('All core hooks are exported as functions', () => {
  const hooks = [
    'useAsyncAction', 'useDropdownData', 'useDropdownToggle', 'useEditForm',
    'useIsMobile', 'useToast', 'useToastAction', 'useAuthRedirect'
  ];
  
  hooks.forEach(hookName => {
    const hook = eval(hookName);
    assert(typeof hook === 'function', `${hookName} should be a function`);
    assert(hook.length >= 0, `${hookName} should be callable`);
  });
});

runTest('All utility functions are exported', () => {
  const utilities = ['toast', 'showToast', 'stopEvent'];
  
  utilities.forEach(utilName => {
    const util = eval(utilName);
    assert(typeof util === 'function', `${utilName} should be a function`);
  });
});

runTest('All API functions are exported', () => {
  assert(typeof apiRequest === 'function', 'apiRequest should be a function');
  assert(typeof getQueryFn === 'function', 'getQueryFn should be a function');
  assert(typeof formatAxiosError === 'function', 'formatAxiosError should be a function');
  assert(typeof queryClient === 'object', 'queryClient should be an object');
  assert(typeof axiosClient === 'function', 'axiosClient should be a function (axios create returns function)');
  
  // Test queryClient has expected methods
  assert(typeof queryClient.getQueryData === 'function', 'queryClient should have getQueryData');
  assert(typeof queryClient.setQueryData === 'function', 'queryClient should have setQueryData');
  
  // Test axiosClient has expected methods - only test if it's actually an object
  if (typeof axiosClient === 'object' && axiosClient !== null) {
    assert(typeof axiosClient.request === 'function', 'axiosClient should have request method');
  }
});

runTest('Factory function exports and behavior', () => {
  assert(typeof createDropdownListHook === 'function', 'createDropdownListHook should be a function');
  
  const mockFetcher = async () => ['item1', 'item2'];
  const customHook = createDropdownListHook(mockFetcher);
  
  assert(typeof customHook === 'function', 'Factory should return a function');
  assert(customHook.length === 2, 'Created hook should accept 2 parameters');
});

// =============================================================================
// UNIT TESTS - UTILITY FUNCTIONS
// =============================================================================

console.log('\n🔧 UNIT TESTS - UTILITY FUNCTIONS');

runTest('showToast with all parameter combinations', () => {
  const callHistory = [];
  const mockToast = (params) => {
    callHistory.push(params);
    return { id: 'test-id', dismiss: () => {}, update: () => {} };
  };
  
  // Test with all parameters
  showToast(mockToast, 'Message', 'Title', 'success');
  assertEqual(callHistory[0].title, 'Title', 'Title should be set');
  assertEqual(callHistory[0].description, 'Message', 'Description should be set');
  assertEqual(callHistory[0].variant, 'success', 'Variant should be set');
  
  // Test with minimal parameters
  showToast(mockToast, 'Message only');
  assertEqual(callHistory[1].description, 'Message only', 'Should handle minimal params');
  assertEqual(callHistory[1].title, undefined, 'Title should be undefined when not provided');
});

runTest('showToast error handling and propagation', () => {
  const failingToast = () => {
    throw new Error('Toast system failure');
  };
  
  assertThrows(() => {
    showToast(failingToast, 'Test message');
  }, 'Should propagate toast system errors');
  
  // Test with null toast function
  let errorMsg;
  try {
    showToast(null, 'Test message');
  } catch (err) {
    errorMsg = err.message;
  }
  assertEqual(errorMsg, 'showToast requires a function for `toast` parameter', 'Should handle null toast function');
});

runTest('stopEvent comprehensive behavior', () => {
  let preventDefaultCalled = false;
  let stopPropagationCalled = false;
  
  const mockEvent = {
    type: 'click',
    preventDefault: () => { preventDefaultCalled = true; },
    stopPropagation: () => { stopPropagationCalled = true; }
  };
  
  stopEvent(mockEvent);
  
  assert(preventDefaultCalled, 'preventDefault should be called');
  assert(stopPropagationCalled, 'stopPropagation should be called');
  
  // Test with different event types
  const keyEvent = {
    type: 'keydown',
    preventDefault: () => {},
    stopPropagation: () => {}
  };
  
  // Should not throw with different event types
  stopEvent(keyEvent);
});

runTest('stopEvent edge cases and error conditions', () => {
  // Test with missing methods
  assertThrows(() => {
    stopEvent({});
  }, 'Should throw when preventDefault missing');
  
  assertThrows(() => {
    stopEvent({ preventDefault: () => {} });
  }, 'Should throw when stopPropagation missing');
  
  // Test with methods that throw
  assertThrows(() => {
    stopEvent({
      preventDefault: () => { throw new Error('preventDefault failed'); },
      stopPropagation: () => {}
    });
  }, 'Should propagate preventDefault errors');
});

// -----------------------------------------------------------------------------
// ADDITIONAL UTILITY WRAPPER TESTS
// -----------------------------------------------------------------------------

runTest('executeAsyncWithLogging handles success and error', async () => {
  const successOp = async () => 'ok';
  const result = await executeAsyncWithLogging(successOp, 'successOp');
  assertEqual(result, 'ok', 'Should return result on success');

  const failOp = async () => { throw new Error('fail'); };
  const handlerResult = await executeAsyncWithLogging(failOp, 'failOp', () => 'handled');
  assertEqual(handlerResult, 'handled', 'Should return handler result when provided');

  let thrown = false;
  try {
    await executeAsyncWithLogging(failOp, 'failOpNoHandler');
  } catch (err) {
    thrown = err instanceof Error;
  }
  assert(thrown, 'Should rethrow error when no handler');
});

runTest('logFunction outputs expected messages', () => {
  const messages = [];
  const orig = console.log;
  console.log = (msg) => { messages.push(msg); };

  logFunction('testFn', 'entry', 'param');
  logFunction('testFn', 'exit', 'result');
  logFunction('testFn', 'completion', 'value');
  logFunction('testFn', 'error');

  console.log = orig;
  assert(messages.some(m => m.includes('testFn is running with param')), 'Entry log expected');
  assert(messages.some(m => m.includes('testFn is returning')), 'Exit log expected');
  assert(messages.some(m => m.includes('final value of value')), 'Completion log expected');
  assert(messages.some(m => m.includes('final value of failure')), 'Error log expected');
});

runTest('withToastLogging wraps function and preserves errors', () => {
  const calls = [];
  const wrapped = withToastLogging('demo', (t, msg) => { calls.push(msg); return 'done'; });
  const result = wrapped(() => {}, 'hi');
  assertEqual(result, 'done', 'Wrapped function should return result');
  assertEqual(calls[0], 'hi', 'Wrapped function should receive args');

  const errorWrap = withToastLogging('demoErr', () => { throw new Error('boom'); });
  let threw = false;
  try { errorWrap(); } catch (e) { threw = e instanceof Error; }
  assert(threw, 'Wrapped errors should propagate');
});

// =============================================================================
// UNIT TESTS - VALIDATION UTILITIES
// =============================================================================

console.log('\n🛡️  UNIT TESTS - VALIDATION UTILITIES');

runTest('isFunction boolean return for valid and invalid inputs', () => {
  assertEqual(isFunction(() => {}), true, 'Should return true for arrow function');
  assertEqual(isFunction(function() {}), true, 'Should return true for function expression');
  assertEqual(isFunction(async function() {}), true, 'Should return true for async function');
  assertEqual(isFunction(null), false, 'Should return false for null');
  assertEqual(isFunction({}), false, 'Should return false for object');
  assertEqual(isFunction(123), false, 'Should return false for number');
});

runTest('isObject boolean return for valid and invalid inputs', () => {
  assertEqual(isObject({ a: 1 }), true, 'Should detect plain object');
  assertEqual(isObject(Object.create(null)), true, 'Should detect object without prototype');
  assertEqual(isObject(null), false, 'Should return false for null');
  assertEqual(isObject([1, 2]), false, 'Should return false for array');
  assertEqual(isObject('text'), false, 'Should return false for string');
});

runTest('isAxiosErrorWithStatus boolean return for valid and invalid errors', () => {
  const error401 = { isAxiosError: true, response: { status: 401 } };
  const error500 = { isAxiosError: true, response: { status: 500 } };
  const regularError = new Error('oops');

  assertEqual(isAxiosErrorWithStatus(error401, 401), true, 'Should match 401 status');
  assertEqual(isAxiosErrorWithStatus(error500, 401), false, 'Should not match different status');
  assertEqual(isAxiosErrorWithStatus(regularError, 401), false, 'Should return false for non-axios error');
});

runTest('safeStringify handles circular references gracefully', () => {
  const obj = { name: 'test' };
  obj.self = obj; // create circular reference

  const result = safeStringify(obj);
  assertEqual(result, '[Circular Reference]', 'Should return fallback for circular object');

  const normal = { a: 1 };
  assertEqual(safeStringify(normal), JSON.stringify(normal), 'Should stringify non-circular objects');
});

// =============================================================================
// UNIT TESTS - API FUNCTIONS
// =============================================================================

console.log('\n🌐 UNIT TESTS - API FUNCTIONS');

runTest('formatAxiosError with various error types', () => {
  // Test axios error with response
  const axiosErrorWithResponse = {
    isAxiosError: true,
    response: {
      status: 404,
      data: { message: 'Not found', code: 'NOT_FOUND' }
    },
    message: 'Request failed'
  };
  
  const result1 = formatAxiosError(axiosErrorWithResponse);
  assert(result1 instanceof Error, 'Should return Error object');
  assert(result1.message.includes('404'), 'Should include status code');
  assert(result1.message.includes('NOT_FOUND'), 'Should include error details');
  
  // Test axios error without response
  const axiosErrorNoResponse = {
    isAxiosError: true,
    message: 'Network Error'
  };
  
  const result2 = formatAxiosError(axiosErrorNoResponse);
  assert(result2 instanceof Error, 'Should return Error object for network errors');
  assert(result2.message.includes('Network Error'), 'Should include original message');
  
  // Test non-axios error
  const regularError = new Error('Regular error');
  const result3 = formatAxiosError(regularError);
  assert(result3 instanceof Error, 'Non-axios errors should be wrapped'); // verify wrapper
  assert(result3 !== regularError, 'Should return new Error instance'); // ensure new instance
  assert(result3.message.includes('Regular error'), 'Should preserve message'); // check message
  
  // Test edge cases
  const nullErr = formatAxiosError(null);
  assert(nullErr instanceof Error, 'Should wrap null in Error'); // check wrapper for null
  assertEqual(nullErr.message, 'null', 'Should stringify null'); // confirm message
  const undefErr = formatAxiosError(undefined);
  assert(undefErr instanceof Error, 'Should wrap undefined in Error'); // wrapper for undefined
  assertEqual(undefErr.message, 'undefined', 'Should stringify undefined'); // confirm message
  const strErr = formatAxiosError('string error');
  assert(strErr instanceof Error, 'Should wrap strings in Error'); // wrapper for strings
  assertEqual(strErr.message, 'string error', 'Should preserve string message'); // confirm text
});

runTest('apiRequest with different HTTP methods and data', async () => {
  // Test GET request
  const getResult = await apiRequest('/api/test', 'GET');
  assert(getResult.success === true, 'GET request should succeed');
  assert(getResult.method === 'GET', 'Should use correct method');
  
  // Test POST request with data
  const postData = { name: 'test', value: 123 };
  const postResult = await apiRequest('/api/test', 'POST', postData);
  assert(postResult.success === true, 'POST request should succeed');
  assert(postResult.method === 'POST', 'Should use correct method');
  assertEqual(postResult.requestData, postData, 'Should include request data');
  
  // Test default method (should be POST)
  const defaultResult = await apiRequest('/api/test');
  assertEqual(defaultResult.method, 'POST', 'Should default to POST method');
});

runTest('apiRequest error handling scenarios', async () => {
  // Test 500 error
  try {
    await apiRequest('/api/error');
    throw new Error('Should have thrown for error endpoint');
  } catch (error) {
    assert(error instanceof Error, 'Should throw Error object');
    assert(error.message.includes('500'), 'Should include status code');
  }
  
  // Test 401 unauthorized
  try {
    await apiRequest('/api/401');
    throw new Error('Should have thrown for 401 endpoint');
  } catch (error) {
    assert(error instanceof Error, 'Should throw Error object for 401');
    assert(error.message.includes('401'), 'Should include 401 status');
  }
  
  // Test timeout
  try {
    await apiRequest('/api/timeout');
    throw new Error('Should have thrown for timeout');
  } catch (error) {
    assert(error instanceof Error, 'Should throw Error object for timeout');
  }
});

runTest('getQueryFn with different options', async () => {
  // Test with returnNull on 401
  const queryFnReturnNull = getQueryFn({ on401: 'returnNull' });
  assert(typeof queryFnReturnNull === 'function', 'Should return function');
  
  // Test successful query
  const successResult = await queryFnReturnNull({ queryKey: ['/api/test'] });
  assert(successResult.success === true, 'Should return successful data');
  
  // Test 401 handling with returnNull
  const nullResult = await queryFnReturnNull({ queryKey: ['/api/401'] });
  assertEqual(nullResult, null, 'Should return null for 401 when configured');
  
  // Test with throw on 401
  const queryFnThrow = getQueryFn({ on401: 'throw' });
  try {
    await queryFnThrow({ queryKey: ['/api/401'] });
    throw new Error('Should have thrown for 401');
  } catch (error) {
    assert(error instanceof Error, 'Should throw for 401 when configured');
  }
});

runTest('queryClient configuration and methods', () => {
  assert(typeof queryClient === 'object', 'queryClient should be object');
  assert(typeof queryClient.getQueryData === 'function', 'Should have getQueryData');
  assert(typeof queryClient.setQueryData === 'function', 'Should have setQueryData');
  assert(typeof queryClient.invalidateQueries === 'function', 'Should have invalidateQueries');
  
  // Test default options
  const defaultOptions = queryClient.getDefaultOptions();
  assert(typeof defaultOptions === 'object', 'Should have default options');
  assert(defaultOptions.queries.retry === false, 'Should have retry disabled');
  assert(defaultOptions.queries.refetchOnWindowFocus === false, 'Should disable window focus refetch');
});

runTest('buildRequestConfig returns correct structure', () => {
  const cfg = buildRequestConfig('/api/x', 'PUT', { a: 1 });
  assertEqual(cfg.url, '/api/x', 'URL should match');
  assertEqual(cfg.method, 'PUT', 'Method should match');
  assertEqual(cfg.data.a, 1, 'Data should match');
});

runTest('createMockResponse produces expected mock data', () => {
  const mock = createMockResponse('/api/x', 'POST', { b: 2 });
  assertEqual(mock.status, 200, 'Status should be 200');
  assert(mock.data.mocked === true, 'Should flag as mocked');
  assertEqual(mock.data.url, '/api/x', 'URL should match');
  assertEqual(mock.data.method, 'POST', 'Method should match');
  assertEqual(mock.data.requestData.b, 2, 'Request data should match');
});

runTest('handle401Error logic across behaviors', () => {
  const err401 = { isAxiosError: true, response: { status: 401 } };
  const handled = handle401Error(err401, 'returnNull');
  assert(handled === true, '401 should be handled when configured');
  const notHandled = handle401Error(err401, 'throw');
  assert(notHandled === false, '401 should propagate when set to throw');
  const err500 = { isAxiosError: true, response: { status: 500 } };
  assert(handle401Error(err500, 'returnNull') === false, 'Non-401 should not be handled');
});

runTest('codexRequest offline and online behavior', async () => {
  process.env.OFFLINE_MODE = 'true';
  let called = false;
  const resultOffline = await codexRequest(() => { called = true; }, { data: 1 });
  assert(resultOffline.data === 1, 'Should return mock when offline');
  assert(called === false, 'Request function should not run offline');
  process.env.OFFLINE_MODE = 'false';
  const resultOnline = await codexRequest(() => { called = true; return { ok: true }; }, { data: 2 });
  assert(resultOnline.ok === true, 'Should return real response when online');
  assert(called === true, 'Request function should run online');
});

runTest('executeAxiosRequest integrates codexRequest and errors', async () => {
  process.env.OFFLINE_MODE = 'true';
  const resOffline = await executeAxiosRequest(() => ({ data: 5 }), 'throw', { data: { value: 5 } });
  assertEqual(resOffline.data.value, 5, 'Should return mock in offline mode');
  process.env.OFFLINE_MODE = 'false';
  const res = await executeAxiosRequest(() => Promise.resolve({ data: { ok: true } }), 'throw');
  assert(res.data.ok === true, 'Should pass through real response');
  const err401 = { isAxiosError: true, response: { status: 401 } };
  try {
    await executeAxiosRequest(() => Promise.reject(err401), 'throw');
    throw new Error('Should have thrown');
  } catch (e) {
    assert(e instanceof Error, 'Should throw formatted error');
  }
  const nullRes = await executeAxiosRequest(() => Promise.reject(err401), 'returnNull');
  assertEqual(nullRes.data, null, 'Should return null on 401 with returnNull');
});

// =============================================================================
// UNIT TESTS - TOAST SYSTEM
// =============================================================================

console.log('\n🍞 UNIT TESTS - TOAST SYSTEM');

runTest('toast function comprehensive behavior', () => {
  const toast1 = toast({ title: 'Test 1', description: 'Message 1' });
  const toast2 = toast({ title: 'Test 2', description: 'Message 2' });
  
  // Test basic structure
  assert(typeof toast1.id === 'string', 'Toast should have string ID');
  assert(typeof toast1.dismiss === 'function', 'Should have dismiss function');
  assert(typeof toast1.update === 'function', 'Should have update function');
  
  // Test uniqueness
  assert(toast1.id !== toast2.id, 'Toast IDs should be unique');
  
  // Test with minimal props
  const minimalToast = toast({});
  assert(typeof minimalToast.id === 'string', 'Should work with empty props');
  
  // Test with complex props
  const complexProps = {
    title: 'Complex',
    description: 'With special chars: !@#$%^&*()',
    variant: 'destructive',
    action: { label: 'Click me', onClick: () => {} }
  };
  const complexToast = toast(complexProps);
  assert(typeof complexToast.id === 'string', 'Should handle complex props');
});

runTest('toast update and dismiss functionality', () => {
  const testToast = toast({ title: 'Original', description: 'Original message' });
  
  // Test update function exists and is callable
  assert(typeof testToast.update === 'function', 'Should have update function');
  testToast.update({ title: 'Updated' });
  
  // Test dismiss function exists and is callable
  assert(typeof testToast.dismiss === 'function', 'Should have dismiss function');
  testToast.dismiss();
});

runTest('useToast hook behavior', () => {
  // Test that useToast is a function (can't test execution in Node.js)
  assert(typeof useToast === 'function', 'useToast should be a function');
  
  // Test the underlying toast function that doesn't require React context
  const toastResult = toast({ title: 'Hook test', description: 'From hook' });
  assert(typeof toastResult === 'object', 'toast should return object');
  assert(typeof toastResult.id === 'string', 'Should have toast ID');
  assert(typeof toastResult.dismiss === 'function', 'Should have dismiss function');
  assert(typeof toastResult.update === 'function', 'Should have update function');
});

runTest('toast system memory management', () => {
  const initialToastCount = 5;
  const toasts = [];
  
  // Create multiple toasts
  for (let i = 0; i < initialToastCount; i++) {
    toasts.push(toast({ title: `Toast ${i}`, description: `Message ${i}` }));
  }
  
  // All should have unique IDs
  const ids = toasts.map(t => t.id);
  const uniqueIds = new Set(ids);
  assertEqual(uniqueIds.size, ids.length, 'All toast IDs should be unique');
  
  // Test that toast limit constant exists and is reasonable
  assert(typeof useToast === 'function', 'useToast function should exist for memory management');
});

runTest('executeWithErrorToast displays error toast', async () => {
  const calls = [];
  const toastFn = (params) => { calls.push(params); };
  const success = await executeWithErrorToast(async () => 'hi', toastFn);
  assertEqual(success, 'hi', 'Should return result when no error');
  assertEqual(calls.length, 0, 'Toast should not fire on success');

  const failOp = async () => { throw new Error('bad'); };
  try {
    await executeWithErrorToast(failOp, toastFn, 'Oops');
    throw new Error('should have thrown');
  } catch (err) {
    assert(calls.length === 1, 'Toast should fire on error');
    assertEqual(calls[0].title, 'Oops', 'Title should match');
    assertEqual(calls[0].description, 'bad', 'Message should come from error');
    assertEqual(calls[0].variant, 'destructive', 'Variant should be destructive');
  }
});

runTest('executeWithToastFeedback shows success and error toasts', async () => {
  const calls = [];
  const toastFn = (params) => { calls.push(params); };
  const result = await executeWithToastFeedback(async () => 1, toastFn, 'Great');
  assertEqual(result, 1, 'Should return result');
  assertEqual(calls.length, 1, 'Success toast should fire');
  assertEqual(calls[0].title, 'Success', 'Success title should be used');

  calls.length = 0;
  try {
    await executeWithToastFeedback(async () => { throw new Error('oops'); }, toastFn, 'ok', 'Fail');
    throw new Error('should have thrown');
  } catch (err) {
    assertEqual(calls[0].title, 'Fail', 'Error toast title should be used');
    assertEqual(calls[0].description, 'oops', 'Error message should propagate');
    assertEqual(calls[0].variant, 'destructive', 'Error variant expected');
  }
});

// =============================================================================
// INTEGRATION TESTS
// =============================================================================

console.log('\n🔗 INTEGRATION TESTS');

runTest('useAsyncAction integrates with error handling', async () => {
  let successCallbackCalled = false;
  let errorCallbackCalled = false;
  let capturedResult = null;
  let capturedError = null;
  
  const { result: resultSuccess } = renderHook(() =>
    useAsyncAction(
      async (data) => { return { result: data }; },
      {
        onSuccess: (result) => { successCallbackCalled = true; capturedResult = result; },
        onError: (error) => { errorCallbackCalled = true; capturedError = error; }
      }
    )
  ); // Execute hook inside React environment
  const [runSuccess] = resultSuccess.current; // Retrieve run function
  
  // Test successful execution
  const result = await runSuccess('test data');
  assert(successCallbackCalled, 'Success callback should be called');
  assert(!errorCallbackCalled, 'Error callback should not be called on success');
  assertEqual(capturedResult.result, 'test data', 'Should capture result data');
  
  // Reset for error test
  successCallbackCalled = false;
  errorCallbackCalled = false;
  
  const { result: resultError } = renderHook(() =>
    useAsyncAction(
      async () => { throw new Error('Test error'); },
      {
        onSuccess: () => { successCallbackCalled = true; },
        onError: (error) => { errorCallbackCalled = true; capturedError = error; }
      }
    )
  ); // Execute hook with failing async function
  const [runError] = resultError.current; // Retrieve run function
  
  // Test error execution
  try {
    await runError();
    throw new Error('Should have thrown');
  } catch (error) {
    assert(!successCallbackCalled, 'Success callback should not be called on error');
    assert(errorCallbackCalled, 'Error callback should be called');
    assert(capturedError instanceof Error, 'Should capture error object');
  }
});

runTest('useToastAction integrates async action with toast system', () => {
  // Test that useToastAction is properly exported and is a function
  assert(typeof useToastAction === 'function', 'useToastAction should be a function');
  
  // Test that the underlying components work
  const asyncFn = async (data) => {
    if (data === 'error') {
      throw new Error('Test error');
    }
    return { success: true, data };
  };
  
  // Verify the async function works independently
  assert(typeof asyncFn === 'function', 'asyncFn should be a function');
  
  // Test that toast function works (used internally by useToastAction)
  const testToast = toast({ title: 'Integration test' });
  assert(typeof testToast.id === 'string', 'Toast integration should work');
});

runTest('API functions integrate with utility functions', async () => {
  // Test that apiRequest can be used with showToast
  const toastCalls = [];
  const mockToast = (params) => {
    toastCalls.push(params);
    return { id: 'test', dismiss: () => {} };
  };
  
  try {
    const result = await apiRequest('/api/test', 'GET');
    showToast(mockToast, 'API call successful', 'Success');
    
    assert(result.success === true, 'API should return success');
    assert(toastCalls.length === 1, 'Toast should be called');
    assertEqual(toastCalls[0].title, 'Success', 'Toast should have correct title');
  } catch (error) {
    showToast(mockToast, error.message, 'Error', 'destructive');
    assert(toastCalls.length === 1, 'Error toast should be called');
  }
});

runTest('createDropdownListHook integration with useDropdownData', () => {
  const fetcherCalls = [];
  const mockFetcher = async () => {
    fetcherCalls.push('fetcher called');
    return ['item1', 'item2', 'item3'];
  };
  
  const useCustomDropdown = createDropdownListHook(mockFetcher);
  assert(typeof useCustomDropdown === 'function', 'Should create hook function');
  
  // Mock toast and user for testing
  const mockToast = { error: () => {} };
  const mockUser = { id: 'test-user' };
  
  const { result } = renderHook(() => useCustomDropdown(mockToast, mockUser)); // Render hook with React renderer
  assert(Array.isArray(result.current.items), 'Should expose items array'); // Verify return structure
});

runTest('useIsMobile integration with window API', () => {
  assert(typeof useIsMobile === 'function', 'useIsMobile should be a function'); // Export validation

  mockWindow.innerWidth = 500; // Simulate mobile width
  const { result: mobile } = renderHook(() => useIsMobile()); // Execute hook for mobile state
  assert(mobile.current === true, 'Should detect mobile width correctly');

  mockWindow.innerWidth = 1200; // Switch to desktop width
  const { result: desktop } = renderHook(() => useIsMobile()); // Execute hook for desktop state
  assert(desktop.current === false, 'Should detect desktop width correctly');
});

runTest('useIsMobile returns false when window missing', () => {
  const prevWindow = global.window; // save current window for restoration
  global.window = undefined; // remove window to simulate server environment
  const { result } = renderHook(() => useIsMobile()); // invoke hook without window
  assert(result.current === false, 'Should return false with no window');
  global.window = prevWindow; // restore window after test
});

runTest('useDropdownData and useToastAction integration sequence', async () => {
  resetToastSystem(); // ensure clean state for integration test
  const fetchCalls = [];
  const mockFetcher = async () => { fetchCalls.push('called'); return ['one', 'two']; };

  function useCombo() {
    const toastStore = useToast();
    const dropdown = useDropdownData(mockFetcher, { error: (msg) => showToast(toastStore.toast, msg, 'Error', 'destructive') }, null);
    const [trigger] = useToastAction(dropdown.fetchData, 'Loaded');
    return { dropdown, trigger };
  }

  const { result } = renderHook(() => useCombo());
  await TestRenderer.act(async () => { await result.current.trigger(); });

  const { result: toastResult } = renderHook(() => useToast());
  assertEqual(fetchCalls.length, 1, 'Fetcher should run via toast action');
  assert(result.current.dropdown.items.length === 2, 'Dropdown should update after fetch');
  assert(toastResult.current.toasts.length === 1, 'Toast should be shown after fetch');
  assertEqual(toastResult.current.toasts[0].description, 'Loaded', 'Toast message should match');
});

runTest('useAuthRedirect reacts to auth state changes', async () => {
  function useAuthFlow() {
    const [user, setUser] = React.useState(null);
    useAuthRedirect('/dashboard', !!user);
    const [login] = useAsyncAction(async () => { setUser({ id: 'u1' }); });
    return { login, user };
  }

  const { result } = renderHook(() => useAuthFlow());
  await TestRenderer.act(async () => { await result.current.login(); });
  assert(result.current.user !== null, 'User state should update after login');
  assertEqual(mockWindow._lastPushState.url, '/dashboard', 'Redirect should occur after login');
});

// =============================================================================
// ERROR HANDLING TESTS
// =============================================================================

console.log('\n⚠️  ERROR HANDLING TESTS');

runTest('Comprehensive formatAxiosError edge cases', () => {
  // Test with circular reference
  const circularObj = { name: 'test' };
  circularObj.self = circularObj;
  
  const circularError = {
    isAxiosError: true,
    response: { status: 500, data: circularObj }
  };
  
  const result = formatAxiosError(circularError);
  assert(result instanceof Error, 'Should handle circular references');
  
  // Test with very large response
  const largeData = {
    items: Array(10).fill('test-item') // Reduced size to prevent log spam
  };
  
  const largeError = {
    isAxiosError: true,
    response: { status: 500, data: largeData }
  };
  
  const largeResult = formatAxiosError(largeError);
  assert(largeResult instanceof Error, 'Should handle large responses');
});

runTest('Error propagation through API chain', async () => {
  // Test error propagation from axios through apiRequest
  try {
    await apiRequest('/api/error');
    throw new Error('Should have thrown');
  } catch (error) {
    assert(error instanceof Error, 'Should propagate as Error object');
    assert(error.message.includes('500'), 'Should include status information');
  }
  
  // Test error in getQueryFn
  const queryFn = getQueryFn({ on401: 'throw' });
  try {
    await queryFn({ queryKey: ['/api/error'] });
    throw new Error('Should have thrown');
  } catch (error) {
    assert(error instanceof Error, 'Query function should propagate errors');
  }
});

runTest('executeWithErrorHandling manages async operations', async () => {
  const res = await executeWithErrorHandling(async () => 'value', 'asyncTest');
  assertEqual(res, 'value', 'Should return result on success');

  const errFn = async () => { throw new Error('boom'); };
  try {
    await executeWithErrorHandling(errFn, 'errTest');
    throw new Error('should have thrown');
  } catch (e) {
    assert(e instanceof Error, 'Should rethrow original error');
  }

  try {
    await executeWithErrorHandling(errFn, 'errTrans', () => new Error('wrapped'));
    throw new Error('should have thrown');
  } catch (e) {
    assert(e.message === 'wrapped', 'Should throw transformed error');
  }
});

runTest('executeSyncWithErrorHandling manages sync operations', () => {
  const result = executeSyncWithErrorHandling(() => 2, 'syncTest');
  assertEqual(result, 2, 'Should return sync result');

  const failFn = () => { throw new Error('fail'); };
  assertThrows(() => {
    executeSyncWithErrorHandling(failFn, 'syncFail');
  }, 'Should rethrow sync error');

  assertThrows(() => {
    executeSyncWithErrorHandling(failFn, 'syncTrans', () => new Error('wrapped'));
  }, 'Should throw transformed sync error');
});

runTest('Toast system error recovery', () => {
  // Test toast system with failing toast implementation
  const failingToast = () => {
    throw new Error('Toast system unavailable');
  };
  
  assertThrows(() => {
    showToast(failingToast, 'Test message');
  }, 'Should propagate toast system errors');
  
  // Test with undefined toast
  assertThrows(() => {
    showToast(undefined, 'Test message');
  }, 'Should handle undefined toast function');
});

// =============================================================================
// EDGE CASE TESTS
// =============================================================================

console.log('\n🏗️  EDGE CASE TESTS');

runTest('Boundary values and extreme inputs', () => {
  // Test with very long strings
  const longString = 'x'.repeat(10000);
  const longToast = toast({ title: longString, description: longString });
  assert(typeof longToast.id === 'string', 'Should handle very long strings');
  
  // Test with special characters
  const specialChars = '!@#$%^&*()[]{}|\\:";\'<>?,./`~';
  const specialToast = toast({ title: specialChars, description: specialChars });
  assert(typeof specialToast.id === 'string', 'Should handle special characters');
  
  // Test with Unicode characters
  const unicode = '🎉🚀👍💻🔥';
  const unicodeToast = toast({ title: unicode, description: unicode });
  assert(typeof unicodeToast.id === 'string', 'Should handle Unicode characters');
});

runTest('Type coercion and unexpected types', () => {
  // Test formatAxiosError with unexpected types
  const numErr = formatAxiosError(123);
  assert(numErr instanceof Error, 'Should wrap numbers'); // numbers become Error
  assertEqual(numErr.message, '123', 'Number message should match'); // message check
  const boolErr = formatAxiosError(true);
  assert(boolErr instanceof Error, 'Should wrap booleans'); // booleans become Error
  assertEqual(boolErr.message, 'true', 'Boolean message should match'); // message check

  // Arrays also return Error objects rather than arrays
  const arrayErr = formatAxiosError([1, 2, 3]);
  assert(arrayErr instanceof Error, 'Should wrap arrays'); // arrays become Error
  assert(arrayErr.message.includes('1,2,3'), 'Array values should stringify'); // message check
  
  // Test toast with unexpected prop types
  const typeCoercionToast = toast({
    title: 123,
    description: true,
    variant: ['array']
  });
  assert(typeof typeCoercionToast.id === 'string', 'Should handle type coercion');
});

runTest('Concurrent operations and race conditions', async () => {
  // Test multiple simultaneous API requests
  const promises = [];
  for (let i = 0; i < 5; i++) {
    promises.push(apiRequest(`/api/test?id=${i}`, 'GET'));
  }
  
  const results = await Promise.all(promises);
  assertEqual(results.length, 5, 'Should handle concurrent requests');
  results.forEach((result, index) => {
    assert(result.success === true, `Request ${index} should succeed`);
  });
  
  // Test rapid toast creation
  const rapidToasts = [];
  for (let i = 0; i < 10; i++) {
    rapidToasts.push(toast({ title: `Rapid ${i}`, description: `Message ${i}` }));
  }
  
  const rapidIds = rapidToasts.map(t => t.id);
  const uniqueRapidIds = new Set(rapidIds);
  assertEqual(uniqueRapidIds.size, rapidIds.length, 'Rapid toasts should have unique IDs');
});

// =============================================================================
// PERFORMANCE TESTS
// =============================================================================

console.log('\n⚡ PERFORMANCE TESTS');

runTest('Toast ID generation performance at scale', () => {
  const startTime = Date.now();
  const largeScale = 10000;
  const ids = [];
  
  for (let i = 0; i < largeScale; i++) {
    const testToast = toast({ title: `Perf ${i}`, description: `Message ${i}` });
    ids.push(testToast.id);
  }
  
  const endTime = Date.now();
  const duration = endTime - startTime;
  
  assert(duration < 5000, `Large scale toast generation should be fast (took ${duration}ms)`);
  
  // Verify all IDs are unique
  const uniqueIds = new Set(ids);
  assertEqual(uniqueIds.size, ids.length, 'All generated IDs should be unique at scale');
});

runTest('API request performance with large payloads', async () => {
  const largePayload = {
    data: Array(1000).fill(null).map((_, i) => ({
      id: i,
      name: `Item ${i}`,
      description: 'x'.repeat(100),
      metadata: { timestamp: Date.now(), index: i }
    }))
  };
  
  const startTime = Date.now();
  const result = await apiRequest('/api/test', 'POST', largePayload);
  const endTime = Date.now();
  
  assert(endTime - startTime < 1000, 'Large payload should be handled efficiently');
  assert(result.success === true, 'Large payload request should succeed');
});

runTest('Error formatting performance with complex objects', () => {
  const complexErrorData = {
    error: 'Complex error',
    stack: Array(100).fill('stack line').join('\n'),
    metadata: {
      timestamp: Date.now(),
      user: { id: 'user123', roles: ['admin', 'user'] },
      request: {
        url: '/api/complex',
        headers: Object.fromEntries(Array(50).fill(null).map((_, i) => [`header-${i}`, `value-${i}`]))
      }
    }
  };
  
  const complexError = {
    isAxiosError: true,
    response: {
      status: 500,
      data: complexErrorData
    }
  };
  
  const startTime = Date.now();
  const result = formatAxiosError(complexError);
  const endTime = Date.now();
  
  assert(endTime - startTime < 100, 'Complex error formatting should be fast');
  assert(result instanceof Error, 'Should format complex errors correctly');
});

// =============================================================================
// MEMORY MANAGEMENT TESTS
// =============================================================================

console.log('\n🧠 MEMORY MANAGEMENT TESTS');

runTest('Toast cleanup and memory leaks', () => {
  const initialToasts = [];
  const cleanupFunctions = [];
  
  // Create toasts and track cleanup
  for (let i = 0; i < 20; i++) {
    const testToast = toast({ title: `Cleanup test ${i}` });
    initialToasts.push(testToast);
    
    // Simulate cleanup tracking
    cleanupFunctions.push(() => {
      testToast.dismiss();
    });
  }
  
  // Execute cleanup
  cleanupFunctions.forEach(cleanup => cleanup());
  
  // Verify cleanup is trackable
  assert(cleanupFunctions.length === 20, 'Should track all cleanup functions');
  assert(initialToasts.length === 20, 'Should create all toasts');
});

runTest('Event listener cleanup simulation', () => {
  // Simulate useIsMobile cleanup
  const listeners = [];
  
  // Mock addEventListener/removeEventListener tracking
  const mockAddListener = (type, handler) => {
    listeners.push({ type, handler });
  };
  
  const mockRemoveListener = (type, handler) => {
    const index = listeners.findIndex(l => l.type === type && l.handler === handler);
    if (index > -1) {
      listeners.splice(index, 1);
    }
  };
  
  // Simulate multiple hook instances
  for (let i = 0; i < 5; i++) {
    const handler = () => {};
    mockAddListener('change', handler);
    
    // Simulate cleanup
    mockRemoveListener('change', handler);
  }
  
  assertEqual(listeners.length, 0, 'All event listeners should be cleaned up');
});

runTest('useToast mounts and unmounts without duplicate listeners', () => {
  resetToastSystem(); // ensure clean state before test
  for (let i = 0; i < 3; i++) { // mount and unmount repeatedly
    const { unmount } = renderHook(() => useToast());
    assertEqual(getToastListenerCount(), 1, 'Listener should register once');
    unmount();
    assertEqual(getToastListenerCount(), 0, 'Listener should be removed');
  }
});

runTest('multiple useToast instances clean up correctly', () => {
  resetToastSystem(); // ensure no listeners left from previous tests
  const instances = [];
  for (let i = 0; i < 3; i++) {
    instances.push(renderHook(() => useToast()));
  }
  assertEqual(getToastListenerCount(), 3, 'All listeners should register');
  instances.forEach(h => h.unmount());
  assertEqual(getToastListenerCount(), 0, 'All listeners should unregister');
});

// =============================================================================
// WORKFLOW AND INTEGRATION SCENARIOS
// =============================================================================

console.log('\n🔄 WORKFLOW INTEGRATION TESTS');

runTest('Complete user workflow simulation', async () => {
  // Simulate: User loads page -> fetches data -> shows toast -> handles error
  const workflow = [];
  
  // Step 1: Initial API call
  try {
    const userData = await apiRequest('/api/test', 'GET');
    workflow.push('api_success');
    
    // Step 2: Show success toast
    const mockToast = (params) => {
      workflow.push(`toast_${params.variant || 'default'}`);
      return { id: 'workflow-toast', dismiss: () => {} };
    };
    
    showToast(mockToast, 'Data loaded successfully', 'Success');
    
    // Step 3: Handle subsequent error
    try {
      await apiRequest('/api/error', 'POST');
    } catch (error) {
      workflow.push('api_error');
      showToast(mockToast, 'Failed to save changes', 'Error', 'destructive');
    }
    
    const expectedWorkflow = ['api_success', 'toast_default', 'api_error', 'toast_destructive'];
    assertEqual(workflow.length, expectedWorkflow.length, 'Workflow should complete all steps');
    
    workflow.forEach((step, index) => {
      assertEqual(step, expectedWorkflow[index], `Step ${index + 1} should match expected workflow`);
    });
    
  } catch (error) {
    throw new Error(`Workflow simulation failed: ${error.message}`);
  }
});

runTest('Multi-component integration scenario', () => {
  // Simulate multiple components using different parts of the library
  const components = [];
  
  // Component 1: Uses dropdown functionality
  try {
    const dropdownFetcher = async () => ['option1', 'option2', 'option3'];
    const useDropdown = createDropdownListHook(dropdownFetcher);
    components.push('dropdown_created');
  } catch (error) {
    components.push('dropdown_error');
  }
  
  // Component 2: Uses toast system
  try {
    const toastResult = toast({ title: 'Multi-component test' });
    if (toastResult.id) {
      components.push('toast_created');
    }
  } catch (error) {
    components.push('toast_error');
  }
  
  // Component 3: Uses API functionality
  try {
    const queryFn = getQueryFn({ on401: 'returnNull' });
    if (typeof queryFn === 'function') {
      components.push('query_created');
    }
  } catch (error) {
    components.push('query_error');
  }
  
  const expectedComponents = ['dropdown_created', 'toast_created', 'query_created'];
  assertEqual(components.length, expectedComponents.length, 'All components should initialize');
  
  components.forEach((component, index) => {
    assertEqual(component, expectedComponents[index], `Component ${index + 1} should initialize correctly`);
  });
});

// =============================================================================
// CLEANUP AND RESTORATION
// =============================================================================

// =============================================================================
// TEST SUMMARY AND REPORTING
// =============================================================================

testQueue.then(() => { // wait for queued tests before reporting
  // Restore original environment after tests complete
  require = originalRequire;
  global.window = originalWindow;
  delete global.PopStateEvent; // cleanup custom event constructor
console.log('\n📊 DETAILED TEST SUMMARY');
console.log('='.repeat(60));

// Performance analysis
const avgDuration = testResults.reduce((sum, test) => sum + test.duration, 0) / testResults.length;
const slowestTest = testResults.reduce((slowest, test) => 
  test.duration > slowest.duration ? test : slowest, { duration: 0 });
const fastestTest = testResults.reduce((fastest, test) => 
  test.duration < fastest.duration ? test : fastest, { duration: Infinity });

console.log(`Total Tests: ${testCount}`);
console.log(`✅ Passed: ${passedTests}`);
console.log(`❌ Failed: ${failedTests}`);
console.log(`Success Rate: ${((passedTests / testCount) * 100).toFixed(1)}%`);
console.log(`Average Duration: ${avgDuration.toFixed(1)}ms`);
console.log(`Slowest Test: ${slowestTest.name} (${slowestTest.duration}ms)`);
console.log(`Fastest Test: ${fastestTest.name} (${fastestTest.duration}ms)`);

// Failed tests details
if (failedTests > 0) {
  console.log('\n❌ FAILED TESTS DETAILS:');
  testResults
    .filter(test => test.status === 'FAILED')
    .forEach(test => {
      console.log(`  • ${test.name}: ${test.error}`);
    });
}

// Test coverage analysis
const testCategories = {
  'MODULE EXPORT': testResults.filter(t => t.name.includes('export')).length,
  'UNIT TESTS': testResults.filter(t => t.name.includes('comprehensive') || t.name.includes('behavior')).length,
  'INTEGRATION': testResults.filter(t => t.name.includes('integrat')).length,
  'ERROR HANDLING': testResults.filter(t => t.name.includes('error') || t.name.includes('Error')).length,
  'EDGE CASES': testResults.filter(t => t.name.includes('edge') || t.name.includes('boundary')).length,
  'PERFORMANCE': testResults.filter(t => t.name.includes('performance') || t.name.includes('scale')).length
};

console.log('\n📈 TEST COVERAGE BY CATEGORY:');
Object.entries(testCategories).forEach(([category, count]) => {
  console.log(`  ${category}: ${count} tests`);
});

if (failedTests === 0) {
  console.log('\n🎉 ALL TESTS PASSED! 🎉');
  console.log('✨ The module is production-ready with comprehensive test coverage.');
  console.log('🚀 Ready for npm publishing and deployment.');
  console.log('📚 Test suite covers:');
  console.log('   • All exported functions and hooks');
  console.log('   • Integration between modules');
  console.log('   • Error handling and edge cases');
  console.log('   • Performance characteristics');
  console.log('   • Memory management');
  console.log('   • Real-world workflow scenarios');
} else {
  console.log(`\n⚠️  ${failedTests} test(s) failed. Please review the failures above.`);
  console.log('🔧 Fix the issues and re-run the tests before deployment.');
  process.exit(1);
}

console.log('\n🔚 Enhanced test suite completed successfully.');
console.log('📋 For debugging failed tests, set DEBUG_TESTS=true environment variable.');
});<|MERGE_RESOLUTION|>--- conflicted
+++ resolved
@@ -18,7 +18,7 @@
  * 8. Memory Management Tests - Test for memory leaks and cleanup
  */
 
-<<<<<<< HEAD
+
 const {
   useAsyncAction, useDropdownData, createDropdownListHook, useDropdownToggle,
   useEditForm, useIsMobile, useToast, toast, useToastAction, useAuthRedirect,
@@ -30,9 +30,7 @@
 const { executeAsyncWithLogging, logFunction, withToastLogging } = require('./lib/utils.js'); // test logging helpers
 const { executeWithErrorHandling, executeSyncWithErrorHandling } = require('./lib/errorHandling.js'); // test error wrappers
 const { executeWithErrorToast, executeWithToastFeedback } = require('./lib/toastIntegration.js'); // test toast integration
-=======
-// Library imports will be loaded after axios is stubbed
->>>>>>> 83fdb40f
+
 
 const React = require('react'); // Load real React for hook rendering //(replace mock React with real module)
 const TestRenderer = require('react-test-renderer'); // Renderer for executing hooks //(provide test renderer for hook execution)
@@ -161,13 +159,11 @@
   }
 };
 
-<<<<<<< HEAD
+
 // Mock PopStateEvent so useAuthRedirect can run in Node environment
 global.PopStateEvent = class PopStateEvent { constructor(type){ this.type = type; } };
-=======
-// Provide minimal PopStateEvent implementation for auth redirect tests
-global.PopStateEvent = class PopStateEvent { constructor(type, options = {}) { this.type = type; this.state = options.state || null; } };
->>>>>>> 83fdb40f
+
+
 
 // Patch require and global objects for testing
 const originalRequire = require; // Preserve original require for restoration //(save original require)
