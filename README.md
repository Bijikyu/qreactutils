
# QReactUtils
## React Hooks Utility Library

A comprehensive React hooks library providing common functionality for async actions, dropdown management, form editing, mobile detection, toast notifications, and authentication redirects.

## Installation

```bash
npm install qreactutils
```
This library targets Node.js 18+.

## Usage

```javascript
const { useAsyncAction, useDropdownData, useToast, apiRequest } = require('qreactutils');
```

### Recent Updates
- Enhanced error handling patterns across all hooks
- Dropdown data now caches by `['dropdown', fetcher.name || generatedId, user._id]` for predictable keys
- Improved React Query integration with v5 features
- Comprehensive test suite with 92 tests passing
- Advanced async state management with callback patterns
- Mobile detection with proper SSR support
- Toast system with centralized state management
- Addition of `withToastLogging` and `executeAsyncWithLogging` for standardized toast/error logging
- Offline development mode enabled with `OFFLINE_MODE=true` uses `codexRequest`
  to bypass live API calls


### Implementation Status
The library provides production-ready React hooks with comprehensive error handling, loading states, and authentication patterns. All hooks follow React best practices with stable function references and proper dependency management.

## Commenting Guidelines

All code must follow the "Comment Rationale, Not Just Functionality" rule from AGENTS.md. Each change should explain why the code exists alongside how it works. All future contributions must use this style.


## Hooks API

### executeWithLoadingState(setIsLoading, asyncOperation)
Utility helper that toggles a loading boolean while an async operation runs and then clears it.

**Parameters:**
- `setIsLoading` (Function): State setter controlling the loading value
- `asyncOperation` (Function): Async function to execute

**Returns:** Promise resolving to the async operation result

### useStableCallbackWithHandlers(operation, callbacks, deps)
React hook returning a memoized callback that runs `operation` and invokes optional handlers.

**Parameters:**
- `operation` (Function): Operation to execute
- `callbacks` (Object, optional): `{onSuccess, onError}` handlers
- `deps` (Array): Dependency list for `useCallback`

**Returns:** Function - Memoized callback

### useAsyncStateWithCallbacks(asyncFn, options)
Hook for running an async function with loading state and optional callbacks.

**Parameters:**
- `asyncFn` (Function): Async function to run
- `options` (Object, optional): `{onSuccess, onError}` callbacks

**Returns:** Array - `[run, isLoading]`

### useCallbackWithErrorHandling(operation, options, deps)
React hook that memoizes a callback, executes optional handlers, and rethrows errors.

**Parameters:**
- `operation` (Function): Operation to execute
- `options` (Object, optional): `{onSuccess, onError}` callbacks
- `deps` (Array): Dependency list for `useCallback`

**Returns:** Function - Memoized callback

### useAsyncAction(asyncFn, options)
React hook for handling async actions with loading state using React Query's mutation system.

**Parameters:**
- `asyncFn` (Function): The async function to execute
- `options` (Object, optional): Configuration object
  - `onSuccess` (Function): Callback invoked when async operation succeeds
  - `onError` (Function): Callback invoked when async operation fails
  - Callbacks may return Promises and will be awaited so errors propagate

**Returns:** Array - `[run, isLoading]`

**Example:**
```javascript
const { useAsyncAction, apiRequest } = require('qreactutils'); // import hook and api utility

const [fetchData, isLoading] = useAsyncAction(
  async (id) => apiRequest('/api/data/' + id, 'GET'), // use centralized request helper
  {
    onSuccess: (data) => console.log('Data loaded:', data),
    onError: (error) => console.error('Failed to load data:', error)
  }
);
```

### useDropdownData(fetcher, toast, user)
Generic React hook for managing dropdown state via a React Query `useQuery` call.

**Parameters:**
- `fetcher` (Function): Async function that returns array data
- `toast` (Function): Toast function for error notifications
- `user` (Object): User object that triggers data fetch when available

Data loads automatically when the `user` argument becomes truthy and refreshes if a new `toast` function is supplied after mount. The hook skips duplicate fetches on the initial render so a user provided at mount triggers only the React Query request.
The React Query cache key uses `['dropdown', fetcher.name || generatedId, user && user._id]` so the key is JSON serializable and predictable across renders. `generatedId` is a `nanoid` value generated when the fetcher lacks a name. This keeps caching stable even when an anonymous function is used.
If `user` becomes falsy after data has loaded the hook clears the cached query and returns an empty array so dropdowns reset when logging out.

**Returns:** Object - `{items, isLoading, fetchData}`

### createDropdownListHook(fetcher)
Factory function that creates typed dropdown hooks.

**Parameters:**
- `fetcher` (Function): Async function that returns array data

**Returns:** Function - Custom hook that accepts `(toast, user)` parameters, where `toast` is a toast function

### useDropdownToggle()
React hook for managing dropdown open/close state.

`toggleOpen` is a memoized callback using a functional state update so rapid consecutive calls remain consistent. `close` is also memoized to provide a stable reference for event handlers.

**Returns:** Object - `{isOpen, toggleOpen, close}`

### useEditForm(initialState)
React hook for managing form editing state.

**Parameters:**
- `initialState` (Object): Initial form field values

**Returns:** Object - `{editingId, fields, setField, startEdit, cancelEdit}`

### useIsMobile()
React hook for detecting mobile viewport sizes (breakpoint: 768px).

**Returns:** boolean - True if viewport is mobile-sized

### useToast()
React hook for managing toast notifications with centralized state.

**Returns:** Object - `{toasts, toast, dismiss}`

### useToastAction(asyncFn, successMsg, refresh)
React hook that combines async actions with automatic toast notifications.

**Parameters:**
- `asyncFn` (Function): The async operation to run
- `successMsg` (string): Message to show on success
- `refresh` (Function, optional): Callback to refresh data

**Returns:** Array - `[run, isLoading]`

### useAuthRedirect(target, condition)
React hook for handling authentication-based redirects.

**Parameters:**
- `target` (string): The target URL to redirect to
- `condition` (boolean): The condition that triggers the redirect
- The hook first attempts SPA-style navigation by calling `window.history.pushState` and dispatching a `PopStateEvent`
- Falls back to `window.location.assign` when history APIs are missing

## Utility Functions

### toast(props)
Standalone toast function for creating notifications.

Each toast is assigned a unique id generated with `nanoid()` so it can be
updated or dismissed programmatically.

**Parameters:**
- `props` (Object): Toast configuration object

### toastSuccess(toast, message, title)
Helper function for displaying success toast messages with consistent styling.

**Parameters:**
- `toast` (Function): Toast function from useToast hook
- `message` (string): Success message to display
- `title` (string, optional): Custom title (defaults to "Success")

### toastError(toast, message, title)
Helper function for displaying error toast messages with destructive variant.

**Parameters:**
- `toast` (Function): Toast function from useToast hook  
- `message` (string): Error message to display
- `title` (string, optional): Custom title (defaults to "Error")

## API Functions

### handle401Error(error, behavior)
Gracefully handles 401 errors returned from Axios requests. Use `'returnNull'` to treat the response as missing data or `'throw'` to propagate the error.

**Parameters:**
- `error` (Error): The Axios error object
- `behavior` (string): `'returnNull'` or `'throw'`

**Returns:** boolean - `true` if the 401 was handled

### codexRequest(requestFn, mockResponse)
Wrapper enabling offline mode by returning a mock response when `OFFLINE_MODE=true`. When no `mockResponse` is supplied the wrapper resolves with `{status: 200, data: null}` so API code continues to function during local development.

**Parameters:**
- `requestFn` (Function): Function executing the real Axios request
- `mockResponse` (Object, optional): Response to return when offline

**Returns:** Promise resolving to the Axios response object

### executeAxiosRequest(axiosCall, unauthorizedBehavior, mockResponse)
Runs an Axios request through `codexRequest` and normalizes errors.

**Parameters:**
- `axiosCall` (Function): Function performing the Axios request
- `unauthorizedBehavior` (string): `'returnNull'` or `'throw'` for 401 handling
- `mockResponse` (Object, optional): Offline mode response

**Returns:** Promise resolving to the Axios response

These helpers live in the `lib/api` submodule and are not part of the library's
default exports. Import them directly when needed:

```javascript
// Access internal API helpers
const { handle401Error, codexRequest, executeAxiosRequest } =
  require('qreactutils/lib/api');
```

### apiRequest(url, method, data)
Standardized HTTP request wrapper using `axiosClient`. The `method` argument is automatically uppercased. `GET` requests send `data` as query parameters while other methods send it as the body.

**Parameters:**
- `url` (string): The API endpoint URL
- `method` (string, optional): HTTP method (defaults to 'POST')

- `data` (any, optional): Data to send with the request. For `GET` calls it becomes query parameters while other methods send it in the body.


**Returns:** Promise resolving to response data

### getQueryFn(options)
Factory function for creating React Query-compatible query functions.

**Parameters:**
- `options` (Object): Configuration object
  - `on401` (string): How to handle 401 errors ('returnNull' or 'throw')

**Returns:** Function - React Query compatible query function

### formatAxiosError(error)
Normalizes various error types into consistent Error objects.

### queryClient
Pre-configured React Query client with optimized defaults for typical CRUD operations.

### axiosClient
Pre-configured Axios instance with authentication and JSON handling. It sets `withCredentials: true` and reads `window.location.origin` for the base URL with a fallback to `http://localhost:3000`, ensuring session cookies flow in any environment. Use this instance for all API calls so headers and cookies are applied consistently (see `lib/api.js` lines 39-58).
Use this instance for all API calls so session cookies and JSON headers are applied consistently. Its `baseURL` defaults to `window.location.origin` and falls back to `http://localhost:3000` when no browser window exists. The client enforces `Content-Type: application/json` and `withCredentials: true` so cookies are sent with every request. Consumers may attach custom interceptors to this shared instance to extend behavior.


**Returns:** Axios instance for performing HTTP requests

## Utility Functions

### showToast(toast, message, title, variant)
Framework-agnostic toast creation utility.

### executeWithErrorToast(operation, toast, errorTitle)
Runs an async operation and shows a destructive toast when the operation throws, using "Error" as the default title. The original error is re-thrown for caller handling. See `lib/toastIntegration.js` lines 20-33 for details.

### executeWithToastFeedback(operation, toast, successMessage, errorTitle)
Runs an async operation and displays a success toast titled "Success" when it resolves or an error toast on failure. The error toast defaults to the title "Error". See `lib/toastIntegration.js` lines 20-33 and 48-62 for these defaults.

### stopEvent(event)
Combined preventDefault and stopPropagation utility for React events.

### getToastListenerCount()
Returns the current number of registered toast listeners. Exposed solely so tests
can confirm components clean up subscriptions and avoid memory leaks.

**Returns:** number - Current count of active toast listeners

### resetToastSystem()
Clears all toast listeners, cancels pending removal timers, and resets toast state. Provided for tests to start from a known baseline without leftover toasts.

**Returns:** void

### dispatch(action)
Centralized dispatch function used by the toast system to update global toast state and notify listeners. Each listener is called inside a try/catch so one failing component does not block others.

**Parameters:**
- `action` (Object): Toast action with `type`, `toast`, or `toastId` fields

**Returns:** void

### getToastTimeoutCount()
Returns the number of pending toast removal timeouts. This diagnostic helper is
used in tests to ensure dismissals clear timers and prevent memory leaks.

### executeAsyncWithLogging(operation, name, errorHandler)
Runs an async function with entry/exit/error logging.

```javascript
const { executeAsyncWithLogging } = require('qreactutils/lib/utils');
```

**Parameters:**
- `operation` (Function): Async function to execute
- `name` (string): Label for log output
- `errorHandler` (Function, optional): Handler called when the operation throws

**Returns:** Promise resolving to the result or handler output

### logFunction(name, phase, extra)
Internal helper for consistent console output across utilities.

Logging is automatically skipped when `NODE_ENV` is set to `production`, so set this environment variable to silence logs in production deployments.

```javascript
const { logFunction } = require('qreactutils/lib/utils');
```

**Parameters:**
- `name` (string): Function name being logged
- `phase` (string): Execution phase such as `entry` or `exit`
- `extra` (any): Additional data to log

**Returns:** void

### withToastLogging(name, fn)
Higher-order wrapper adding logging around toast helpers.

```javascript
const { withToastLogging } = require('qreactutils/lib/utils');
```

**Parameters:**
- `name` (string): Name for log entries
- `fn` (Function): Toast helper to wrap

**Returns:** Function - Wrapped operation

### executeWithErrorHandling(fn, functionName, errorTransform)
Async wrapper that maps errors before rethrowing.

```javascript
const { executeWithErrorHandling } = require('qreactutils/lib/errorHandling');
```

**Parameters:**
- `fn` (Function): Function to execute
- `functionName` (string): Name used in logs
- `errorTransform` (Function, optional): Maps thrown error

**Returns:** Promise resolving to the function result

### executeSyncWithErrorHandling(fn, functionName, errorTransform)
Synchronous counterpart supporting async error transforms.

```javascript
const { executeSyncWithErrorHandling } = require('qreactutils/lib/errorHandling');
```

**Parameters:**
- `fn` (Function): Synchronous function to run
- `functionName` (string): Name used in logs
- `errorTransform` (Function, optional): Maps thrown error

**Returns:** Promise resolving to the function result

## Validation Utilities

Lightweight runtime guards used throughout the library.

### isFunction(value)
Returns `true` when the value is callable, avoiding `TypeError: value is not a function` when hooks invoke optional callbacks.

### isObject(value)
Ensures a value is a plain object so property reads don't trigger `Cannot read property` errors on `null` or arrays.

### safeStringify(value)
Serializes objects with `safe-json-stringify` so logging data containing circular references never crashes.

### isAxiosErrorWithStatus(error, status)
Validates an error originated from Axios and matches a specific HTTP status, preventing generic errors from being mistaken for network responses.

## Example Usage

```javascript
const React = require('react');
const { useAsyncAction, useToast, useIsMobile, apiRequest } = require('qreactutils');

function MyComponent() {
  const { toast } = useToast();
  const isMobile = useIsMobile();
  
  const [saveData, isSaving] = useAsyncAction(
    async (data) => apiRequest('/api/save', 'POST', data),
    {
      onSuccess: () => toast({ title: 'Success', description: 'Data saved!' }),
      onError: (error) => toast({ title: 'Error', description: error.message })
    }
  );

  return (
    <div className={isMobile ? 'mobile-layout' : 'desktop-layout'}>
      <button onClick={() => saveData({name: 'test'})} disabled={isSaving}>
        {isSaving ? 'Saving...' : 'Save Data'}
      </button>
    </div>
  );
}
```

## Testing

The library includes a custom Node-based test runner defined in `test.js`.

1. Run `npm install` first so all modules like `qtests` or `react` are available:

```bash
npm install
```

2. Run the test suite (executes `node test.js`) after installation. `npm test` simply calls this file so the full suite runs by default. Other test scripts can be executed manually with `node <script>`:

```bash
npm test
```

Missing dependencies like `react` will cause `npm test` to fail, so ensure all modules are installed.

The `test-setup` script falls back to local stubs when `qtests` is not available.
React may display "act()" warnings during `npm test`; the test runner now wraps `console.error` to filter these messages so output stays readable.

If `qtests` is missing, install it explicitly:

```bash
npm install qtests --save-dev
```

The test runner loads `qtests/setup` to provide automatic stubbing. Ensure this module exists or `npm test` will fail.

Additional scripts are available for specialized workflows:
`test-clean-runner.js` silences verbose logs while running `test.js`,
`test-comprehensive.js` runs expanded integration and edge-case coverage,
`test-focused.js` allows targeted tests with minimal output,
`test-silent.js` and `test-simple.js` keep CI output quiet,
while `test-production.js`, `test-final.js`, and `test-core.js` validate production scenarios. Execute any script manually with `node <script>` when needed.

All tests pass with 100% functional coverage including:
- Unit tests for all hooks and utilities
- Integration tests for hook composition
- API error handling scenarios
- Edge cases and performance validation
- Memory leak prevention verification

## Offline Development Mode

<<<<<<< HEAD
The library includes infrastructure for offline development via the `codexRequest` wrapper. When `OFFLINE_MODE=true`, `codexRequest` returns the `mockResponse` argument or a default `{status: 200, data: null}` so frontend code can proceed without a backend. With the variable unset or `false`, `requestFn` executes normally and the real response is returned.
=======
The library includes infrastructure for offline development via the `codexRequest` wrapper. Set the environment variable `OFFLINE_MODE=true` to force `codexRequest` to return a mock response. When no custom mock is provided it resolves to `{status: 200, data: null}` so the API layer stays predictable. Using `false` or leaving the variable unset runs real network requests. While currently implemented as a pass-through, this enables future enhancement for mock responses during development when backends are unavailable.
>>>>>>> 1226f5e0

## License

ISC<|MERGE_RESOLUTION|>--- conflicted
+++ resolved
@@ -466,11 +466,9 @@
 
 ## Offline Development Mode
 
-<<<<<<< HEAD
-The library includes infrastructure for offline development via the `codexRequest` wrapper. When `OFFLINE_MODE=true`, `codexRequest` returns the `mockResponse` argument or a default `{status: 200, data: null}` so frontend code can proceed without a backend. With the variable unset or `false`, `requestFn` executes normally and the real response is returned.
-=======
+When `OFFLINE_MODE=true`, `codexRequest` returns the `mockResponse` argument or a default `{status: 200, data: null}` so frontend code can proceed without a backend. With the variable unset or `false`, `requestFn` executes normally and the real response is returned.
 The library includes infrastructure for offline development via the `codexRequest` wrapper. Set the environment variable `OFFLINE_MODE=true` to force `codexRequest` to return a mock response. When no custom mock is provided it resolves to `{status: 200, data: null}` so the API layer stays predictable. Using `false` or leaving the variable unset runs real network requests. While currently implemented as a pass-through, this enables future enhancement for mock responses during development when backends are unavailable.
->>>>>>> 1226f5e0
+
 
 ## License
 
