--- conflicted
+++ resolved
@@ -249,11 +249,9 @@
 Pre-configured React Query client with optimized defaults for typical CRUD operations.
 
 ### axiosClient
-<<<<<<< HEAD
 Pre-configured Axios instance with authentication and JSON handling. It sets `withCredentials: true` and reads `window.location.origin` for the base URL with a fallback to `http://localhost:3000`, ensuring session cookies flow in any environment. Use this instance for all API calls so headers and cookies are applied consistently (see `lib/api.js` lines 39-58).
-=======
-Pre-configured Axios instance with authentication and JSON handling. Use this instance for all API calls so session cookies and JSON headers are applied consistently. Its `baseURL` defaults to `window.location.origin` and falls back to `http://localhost:3000` when no browser window exists. The client enforces `Content-Type: application/json` and `withCredentials: true` so cookies are sent with every request. Consumers may attach custom interceptors to this shared instance to extend behavior.
->>>>>>> 2ad7fe33
+Use this instance for all API calls so session cookies and JSON headers are applied consistently. Its `baseURL` defaults to `window.location.origin` and falls back to `http://localhost:3000` when no browser window exists. The client enforces `Content-Type: application/json` and `withCredentials: true` so cookies are sent with every request. Consumers may attach custom interceptors to this shared instance to extend behavior.
+
 
 **Returns:** Axios instance for performing HTTP requests
 
