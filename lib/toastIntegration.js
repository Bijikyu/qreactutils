
/**
 * Toast Integration Utilities Module
 * 
 * This module provides common patterns for integrating toast notifications
 * with various operations, reducing duplication across hooks and utility functions.
 */

const { showToast } = require('./utils'); // core toast utilities

/**
 * Execute an async operation with automatic error toast display
 * 
 * This utility combines async operation execution with automatic error
 * toast display, used across multiple hooks and functions.
 * 
 * @param {Function} operation - Async operation to execute
 * @param {Object} toast - Toast instance
 * @param {string} errorTitle - Title for error toast
 * @returns {*} Operation result or throws error
 */
async function executeWithErrorToast(operation, toast, errorTitle = 'Error') { // display error toast on failure
  try {

    return await operation(); // run caller supplied callback

  } catch (error) {
    const message = error instanceof Error ? error.message : 'Operation failed'; // prefer message from Error object for clarity
    if (toast && typeof toast === 'function') { // confirm toast is callable to avoid breaking callers
      showToast(toast, message, errorTitle, 'destructive'); // destructive variant ensures consistent error styling
    }

    throw error; // propagate error so higher-level handlers can react

  }
}

/**
 * Execute an async operation with both success and error toast display
 * 
 * This utility provides complete toast integration for operations that
 * need both success and error feedback.
 * 
 * @param {Function} operation - Async operation to execute
 * @param {Object} toast - Toast instance
 * @param {string} successMessage - Success message
 * @param {string} errorTitle - Title for error toast
 * @returns {*} Operation result or throws error
 */
async function executeWithToastFeedback(operation, toast, successMessage, errorTitle = 'Error') { // show success or error toast
  try {

<<<<<<< HEAD
    const result = await operation(); // run caller callback then handle toasts
    if (toast && typeof toast === 'function') { // show success when provided
      showToast(toast, successMessage, 'Success'); // acknowledge operation success
=======
    const result = await operation(); // run user async and store result for returning
    if (toast && typeof toast === 'function') { // only attempt to toast when valid function is injected
      showToast(toast, successMessage, 'Success'); // success variant informs user of completion
>>>>>>> 68c1ac20
    }
    return result; // expose result so calling code gets operation output

  } catch (error) {
    const message = error instanceof Error ? error.message : 'Operation failed'; // derive message string from error object or fallback
    if (toast && typeof toast === 'function') { // guard to ensure optional toast won't break process
      showToast(toast, message, errorTitle, 'destructive'); // destructive variant visually differentiates failures
    }

    throw error; // rethrow so caller retains original rejection semantics

  }
}

module.exports = { // expose toast helpers for reuse
  executeWithErrorToast,   // utility for operations that may fail // exported so any async function can show error toasts
  executeWithToastFeedback // success/error toast helper // public to provide consistent toast flow

}; // end toast integration exports
<|MERGE_RESOLUTION|>--- conflicted
+++ resolved
@@ -50,15 +50,11 @@
 async function executeWithToastFeedback(operation, toast, successMessage, errorTitle = 'Error') { // show success or error toast
   try {
 
-<<<<<<< HEAD
+
     const result = await operation(); // run caller callback then handle toasts
     if (toast && typeof toast === 'function') { // show success when provided
       showToast(toast, successMessage, 'Success'); // acknowledge operation success
-=======
-    const result = await operation(); // run user async and store result for returning
-    if (toast && typeof toast === 'function') { // only attempt to toast when valid function is injected
-      showToast(toast, successMessage, 'Success'); // success variant informs user of completion
->>>>>>> 68c1ac20
+
     }
     return result; // expose result so calling code gets operation output
 
