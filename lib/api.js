
const { QueryClient } = require("@tanstack/react-query"); // React Query core client
const axios = require("axios"); // HTTP client used for API requests
const { safeStringify } = require('./validation'); // import stringify helper for log safety

/**
 * API Module: Centralized HTTP Request Management and React Query Integration
 * 
 * This module solves several critical problems in modern web applications:
 * 
 * 1. **Standardized HTTP Requests**: All API calls use consistent configuration
 *    (credentials, headers, error handling) regardless of where they're called from
 * 
 * 2. **Authentication Handling**: Provides sophisticated 401 error handling that can
 *    either return null (for optional data) or throw (for required data)
 * 
 * 3. **React Query Integration**: Pre-configured QueryClient with sensible defaults
 *    for server state management, reducing boilerplate across the application
 * 
 * 4. **Error Normalization**: Converts various types of HTTP errors into consistent
 *    Error objects that application code can reliably handle
 * 
 * 5. **Offline/Mock Support**: Includes infrastructure for handling offline modes
 *    and mocking responses during development (Codex mode)
 * 
 * Design Philosophy:
 * - Favor explicit configuration over implicit behavior
 * - Provide escape hatches for complex scenarios while maintaining simple defaults
 * - Centralize cross-cutting concerns (auth, credentials, error handling)
 * - Make the most common use cases (authenticated JSON APIs) effortless
 * 
 * Example usage:
 *   const task = await apiRequest('/api/tasks', 'POST', { name: 't' });
 *   queryFn: getQueryFn({ on401: 'returnNull' })
 */

/**
 * Pre-configured Axios instance with application-wide defaults
 *
 * baseURL points to `window.location.origin` so every relative URL
 * automatically hits the current host. This allows one codebase to run
 * on development, staging, or production domains without rewriting
 * URLs. When no browser window exists we default to `http://localhost:3000`
 * so tests and server-side calls still resolve correctly.
 *
 * `withCredentials: true` is mandatory because the authentication flow
 * relies on session cookies. Axios must include those cookies on every
 * request or the server will not recognize the user as logged in.
 *
 * We set `Content-Type: application/json` once here because JSON payloads
 * are the standard across the library.
 *
 * This instance should be used for all API requests to ensure consistency.
 */
const axiosClient = axios.create({
  baseURL: typeof window !== 'undefined' ? window.location.origin : 'http://localhost:3000', // switch host automatically so envs share config
  withCredentials: true, // ensures cookies go with every request for session auth
  headers: { "Content-Type": "application/json" } // standardize JSON payloads across requests
}); // single axios instance so all requests share identical defaults

/**
 * Helper function for handling 401 errors consistently
 *
 * When the backend returns a 401 response the caller may decide whether
 * that status should break the flow. Passing 'returnNull' treats the
 * response as missing data so optional requests can continue, while
 * 'throw' rethrows to enforce authentication for protected endpoints.
 *
 * @param {*} error - Error to check
 * @param {string} behavior - How to handle 401 ('returnNull' or 'throw')
 * @returns {boolean} True if 401 was handled, false if error should be thrown
 */
function handle401Error(error, behavior) {
  if (axios.isAxiosError(error) && error.response?.status === 401) { // ensure axios error with 401 status before custom logic
    if (behavior === 'returnNull') { // treat 401 as valid absence
      return true; // indicates 401 was handled
    }
  }
  return false; // indicates error should be thrown
}

/**
 * Wrapper for axios requests with consistent error handling and logging
 *
 * This helper centralizes the try/catch pattern for axios so apiRequest and
 * getQueryFn do not duplicate the same logic. It also routes every request
 * through codexRequest so offline mocks can be used during development.
 *
 * @param {Function} axiosCall - The axios request function to execute
 * @param {string} unauthorizedBehavior - How to handle 401 errors
 * @param {*} mockResponse - Mock response for offline/Codex mode
 * @returns {Promise} Response data or formatted error
 */
async function executeAxiosRequest(axiosCall, unauthorizedBehavior, mockResponse) { //(standardized axios wrapper)
  try { //(attempt request)
    const response = await codexRequest(axiosCall, mockResponse); //use codex wrapper so offline mode mimics network
    return response; //return full axios response so caller can inspect status
  } catch (err) { //(catch request errors)
    // Handle 401 errors based on specified behavior
    if (handle401Error(err, unauthorizedBehavior)) {
      return { data: null }; // return null to allow optional queries without error
    }
    throw formatAxiosError(err); //rethrow normalized error so calling code gets consistent Error
  }
} //(end executeAxiosRequest)
/**
 * Codex request wrapper for development/offline mode support
 *
 * This helper allows frontend work to continue even when the backend
 * API is unavailable. When OFFLINE_MODE is set, the provided mock
 * response is returned so components can render predictable data.
 * In normal operation the request function is executed directly.
 * This infrastructure also logs responses making it easier to debug
 * future extensions like recording and replaying calls.
 *
 * @param {Function} requestFn - The actual request function to execute
 * @param {Object} mockResponse - Mock response to return in offline mode
 * @returns {Promise} Request result or mock response
 */
async function codexRequest(requestFn, mockResponse) { //(handle codex offline logic)
  console.log(`codexRequest is running with ${process.env.OFFLINE_MODE}`); // log current offline mode for clarity
  try { // attempt network call or return mock
    if (process.env.OFFLINE_MODE === `true`) { // branch for offline development mode to serve mocks
      const offlineRes = mockResponse ?? { status: 200, data: null }; // ensure object when mock missing
      console.log(`codexRequest is returning ${safeStringify(offlineRes)}`); // show offline result for debugging
      return offlineRes; //(provide mock or default network result)
    }

    const res = await requestFn(); // perform real network call

    console.log(`codexRequest is returning ${safeStringify(res)}`); // log real return
    return res; //(pass through real network result)
  } catch (err) { // bubble up any request errors
    throw err; //(rethrow request errors for caller handling)
  }
} //(end codexRequest)

/**
 * Normalize axios error into a standard Error object
 * @param {unknown} err - The error to format
 * @returns {Error} Formatted error object
 */
function formatAxiosError(err) { //(normalize axios error)
  try { // handle axios-specific formatting

    if (axios.isAxiosError(err)) { //(normalize axios error)
      const status = err.response?.status ?? 500; // default to 500 when status missing
      const data = err.response?.data ?? err.message; // fallback to message if no data
      const dataString = typeof data === 'string' ? data : safeStringify(data); // use module for circular refs
      const error = new Error(`${status}: ${dataString}`); // preserve status and payload
      return error; // standardized Error object

    }
    const wrapped = new Error(String(err)); //(wrap non-Axios error to ensure Error instance for non-axios cases)
    return wrapped; //(return standardized Error object)
  } catch (error) { // formatting itself failed

    return new Error(`Error formatting axios error: ${error.message}`); // last resort error wrapper

  }
}

/**
 * apiRequest wraps axios so all calls share cookies & JSON handling.
 *
 * It defaults the method to POST because most mutations send bodies
 * and ensures the axios instance always includes credentials and headers.
 * The function also goes through codexRequest so offline mocks can be
 * supplied during frontend development.
 * Example: const user = await apiRequest('/api/user', 'GET');
 * @param {string} url - The URL to request
 * @param {string} method - HTTP method (defaults to POST)
 * @param {unknown} data - Request body data
 * @returns {Promise} Response data
*/
async function apiRequest(url, method = 'POST', data) { //(public axios wrapper)
  try { // run request with offline fallback
    const response = await codexRequest(
      () => axiosClient.request({ url, method, data }), //perform request via shared axios instance
      { data: { message: 'Mocked in Codex' } } //mocked response returned in offline mode
    );

    const result = response.data; //extract just the payload for caller
    return result; // send back only the data to caller

  } catch (err) { //(handle axios errors)
    throw formatAxiosError(err); //rethrow normalized error so error logs stay consistent
  }
} //(end apiRequest)

/**
 * Create a React Query function that handles 401 errors gracefully
 *
 * The default behavior is to throw on 401 so protected queries fail
 * fast. Passing on401:'returnNull' makes the query resolve to null
 * instead, which is helpful for optional data that should not block
 * page rendering.
 *
 * @param {Object} options - Configuration options
 * @param {string} options.on401 - How to handle 401 errors ('returnNull' or 'throw')
 * @returns {Function} QueryFunction for React Query
 */
function getQueryFn(options) { //(factory for query functions)
  const { on401: unauthorizedBehavior } = options; //(extract 401 strategy)

  return async ({ queryKey }) => { //(returned QueryFunction)
    try { // perform GET and manage 401s
      const res = await codexRequest(
        () => axiosClient.get(queryKey[0]), //perform GET using query key for endpoint
        { status: 200, data: null } //return this when offline
      );
      if (unauthorizedBehavior === 'returnNull' && res.status === 401) {
        return null; // return null so optional queries ignore unauthorized state
      }
      const result = res.data; //(extract payload)
      return result; // forward data to query client
    } catch (err) { //(handle query errors)
      if (
        unauthorizedBehavior === 'returnNull' &&
        axios.isAxiosError(err) &&
        err.response?.status === 401
      ) {
<<<<<<< HEAD
        return null; // return null when optional query hits 401 rather than throwing
=======
        return null; // optional queries treat 401 as missing data
>>>>>>> d4643651
      }
      throw formatAxiosError(err); // rethrow normalized error so calling code can handle consistently
    }
  }; //(end returned QueryFunction)
/**
 * Shared React Query client with conservative defaults.
 *
 * The library disables automatic retries because failed requests should
 * surface immediately so calling code can decide how to recover.
 * Data never becomes stale and refetching on window focus is disabled to
 * avoid unexpected network traffic. Applications may override these
 * settings if they require different caching behavior.
 */
} //(end getQueryFn)

const queryClient = new QueryClient({ // shared React Query client for the app
  defaultOptions: {
    queries: {
      queryFn: getQueryFn({ on401: "throw" }), // default query function handles unauthorized errors surface immediately
      refetchInterval: false, // disable polling to prevent background traffic
      refetchOnWindowFocus: false, // keep data stable when user refocuses tab
      staleTime: Infinity, // data never becomes stale by default
      retry: false, // let caller control retry logic
    },
    mutations: {
      retry: false, // avoid automatic retries on mutations
    },
  },
}); // single client reused across hooks for cache consistency

module.exports = { //(expose API helpers via CommonJS for broad Node support)
  handle401Error,      // unify 401 status handling // exported so apps can control optional vs required auth
  codexRequest,        // offline development wrapper // public to enable mock responses during development
  executeAxiosRequest, // axios wrapper with error handling // exported for advanced request customization
  apiRequest,          // Primary HTTP wrapper used across hooks // public entry for all HTTP calls
  getQueryFn,          // Factory for React Query query functions // exported so consumers build consistent queries
  queryClient,         // Shared QueryClient instance // public so entire app uses same cache
  formatAxiosError,    // Normalizes axios errors for consumers // exported to keep error processing consistent
  axiosClient          // Pre-configured axios instance // public so external code can share HTTP config
}; //(end module exports)<|MERGE_RESOLUTION|>--- conflicted
+++ resolved
@@ -220,11 +220,9 @@
         axios.isAxiosError(err) &&
         err.response?.status === 401
       ) {
-<<<<<<< HEAD
+
         return null; // return null when optional query hits 401 rather than throwing
-=======
-        return null; // optional queries treat 401 as missing data
->>>>>>> d4643651
+
       }
       throw formatAxiosError(err); // rethrow normalized error so calling code can handle consistently
     }
