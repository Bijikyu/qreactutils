--- conflicted
+++ resolved
@@ -32,25 +32,19 @@
 async function executeAsyncWithLogging(operation, operationName, errorHandler) {
   logFunction(operationName, 'entry', operationName); // track start of operation for debugging
   try {
-<<<<<<< HEAD
+
     const result = await operation(); // execute provided async operation
     logFunction(operationName, 'exit', result); // report successful result before return
     return result; // return result to maintain promise chain
-=======
-    const result = await operation(); // run caller provided operation
-    logFunction(operationName, 'exit', result); // report successful result before return
-    return result; // propagate result back to caller
->>>>>>> 153a191a
+
   } catch (error) {
     logFunction(operationName, 'error', error); // record error for tracing before handling
     if (errorHandler) {
       return await errorHandler(error); // delegate error handling when provided
     }
-<<<<<<< HEAD
+
     throw error; // propagate unhandled error to caller
-=======
-    throw error; // bubble unhandled errors to caller
->>>>>>> 153a191a
+
   }
 }
 
@@ -158,13 +152,10 @@
 function toastSuccess(toast, message, title = `Success`) {
   try {
     // Use default variant for positive but not overwhelming visual feedback
-<<<<<<< HEAD
+
     const result = showToast(toast, message, title); // display standardized success toast
     return result; // provide toast object for optional chaining
-=======
-    const result = showToast(toast, message, title); // delegate to generic toast
-    return result; // pass through toast object
->>>>>>> 153a191a
+
   } catch (err) {
     // Maintain error chain integrity for debugging
     throw err;
@@ -204,11 +195,9 @@
   try {
     // Prevent the browser's default action for this event
     // This stops form submissions, link navigation, right-click menus, etc.
-<<<<<<< HEAD
+
     e.preventDefault(); // stop browser default behaviour before custom handling
-=======
-    e.preventDefault(); // stop default browser behavior
->>>>>>> 153a191a
+
     
     // Stop the event from bubbling up to parent elements
     // This prevents parent click handlers from firing unexpectedly
@@ -274,21 +263,14 @@
   return function(...args) {
     logFunction(functionName, 'entry', args[1] || 'params'); // start log for easier tracing
     try {
-<<<<<<< HEAD
+
       const result = operation.apply(this, args); // invoke underlying toast logic
       logFunction(functionName, 'exit', result); // log final toast object
       return result; // ensure wrapped function mirrors original API
     } catch (err) {
       logFunction(functionName, 'error', err); // pass error object for detailed logging
       throw err; // rethrow so calling code can handle failure
-=======
-      const result = operation.apply(this, args); // call wrapped function with original context
-      logFunction(functionName, 'exit', result); // log final toast object
-      return result; // pass through function result
-    } catch (err) {
-      logFunction(functionName, 'error', err); // pass error object for detailed logging
-      throw err; // rethrow to maintain behavior
->>>>>>> 153a191a
+
     }
   };
 }
@@ -329,8 +311,5 @@
   
   // Event handling utilities for common DOM interactions
   stopEvent       // Combined preventDefault + stopPropagation for cleaner code
-<<<<<<< HEAD
+
 }; // end of utility exports
-=======
-}; // end utility exports
->>>>>>> 153a191a
