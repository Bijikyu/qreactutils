
/**
 * Data Validation Utilities Module
 * 
 * This module provides common validation patterns used across multiple
 * files, reducing code duplication for type checking, null checking,
 * and data structure validation.
 */

/**
 * Check if a value is a valid function
 *
 * Centralizing this guard lets hooks confirm callbacks are callable before
 * invocation, preventing runtime type errors and keeping logic consistent
 * across the codebase.
 *
 * @param {*} value - Value to check
 * @returns {boolean} True if value is a function
 */
function isFunction(value) { // confirm parameter is callable to avoid runtime errors in hooks
<<<<<<< HEAD
  return typeof value === 'function'; // boolean result indicates callable
=======
  return typeof value === 'function'; // boolean result
>>>>>>> 153a191a
}

/**
 * Check if a value is a non-null object
 *
 * This guard helps hooks safely access object properties without additional
 * null checks. Keeping it here ensures all modules share the same validation
 * logic, reducing scattered type checking code.
 *
 * @param {*} value - Value to check
 * @returns {boolean} True if value is a non-null object
 */
function isObject(value) { // confirm parameter is a plain object so hooks don't read props on null
<<<<<<< HEAD
  return typeof value === 'object' && value !== null && !Array.isArray(value); // ensure object without arrays
=======
  return typeof value === 'object' && value !== null && !Array.isArray(value); // true for objects only
>>>>>>> 153a191a
}

/**
 * Safely convert a value to JSON string with circular reference handling
 * 
 * This utility handles the common pattern of JSON.stringify with error handling
 * for circular references, used across multiple modules.
 * 
 * @param {*} value - Value to stringify
 * @returns {string} JSON string with [Circular] markers
 */
const safeStringify = require('safe-json-stringify'); // third-party serializer avoids circular JSON errors

/**
 * Check if an error is an axios error with a specific status
 *
 * Hooks often need to branch on HTTP status codes when dealing with API
 * failures. Centralizing this logic avoids repeating axios-specific checks and
 * keeps the guards close to other validation utilities.
 *
 * @param {*} error - Error to check
 * @param {number} status - Expected status code
 * @returns {boolean} True if error is axios error with specified status
 */
function isAxiosErrorWithStatus(error, status) { // confirm axios error has matching status so hooks can react correctly
  const axios = require('axios'); // import lazily to avoid circular deps
  return axios.isAxiosError(error) && error.response?.status === status; // return true only for desired status
}

module.exports = { // validation helpers packaged together
  isFunction,            // type guard for functions
  isObject,              // type guard for plain objects
  safeStringify,         // wrapped safe-json-stringify for circular refs
  isAxiosErrorWithStatus // axios error checker
}; // end validation exports<|MERGE_RESOLUTION|>--- conflicted
+++ resolved
@@ -18,11 +18,9 @@
  * @returns {boolean} True if value is a function
  */
 function isFunction(value) { // confirm parameter is callable to avoid runtime errors in hooks
-<<<<<<< HEAD
+
   return typeof value === 'function'; // boolean result indicates callable
-=======
-  return typeof value === 'function'; // boolean result
->>>>>>> 153a191a
+
 }
 
 /**
@@ -36,11 +34,9 @@
  * @returns {boolean} True if value is a non-null object
  */
 function isObject(value) { // confirm parameter is a plain object so hooks don't read props on null
-<<<<<<< HEAD
+
   return typeof value === 'object' && value !== null && !Array.isArray(value); // ensure object without arrays
-=======
-  return typeof value === 'object' && value !== null && !Array.isArray(value); // true for objects only
->>>>>>> 153a191a
+
 }
 
 /**
