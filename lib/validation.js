--- conflicted
+++ resolved
@@ -10,17 +10,17 @@
 /**
  * Check if a value is a valid function
  *
-<<<<<<< HEAD
+
  * Centralizing this guard lets hooks confirm callbacks are callable before
  * invocation, preventing runtime type errors and keeping logic consistent
  * across the codebase.
  * Typical usage: verifying callback parameters passed into custom hooks.
-=======
+
  * Attempting to invoke something that isn't callable throws
  * `TypeError: value is not a function`. This guard provides a
  * simple boolean test so hooks can fail fast with descriptive errors
  * rather than crashing at call time.
->>>>>>> 73dcca96
+
  *
  * @param {*} value - Value to check
  * @returns {boolean} True if value is a function
@@ -57,11 +57,9 @@
  * @param {*} value - Value to stringify
  * @returns {string} JSON string with [Circular] markers
  */
-<<<<<<< HEAD
+
 const safeStringify = require('safe-json-stringify'); // third-party serializer avoids circular JSON errors so logging complex objects never throws
-=======
-const safeStringify = require('safe-json-stringify'); // serializer that prevents 'Converting circular structure to JSON' errors
->>>>>>> 73dcca96
+
 
 /**
  * Check if an error is an axios error with a specific status
