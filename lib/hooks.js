
/**
 * React hooks for common functionality
 * 
 * This module consolidates all React hooks and related functionality into a single importable unit.
 * The design philosophy emphasizes:
 * 1. Reusability across different React applications
 * 2. Consistent patterns for common UI operations (async actions, forms, dropdowns)
 * 3. Centralized state management for cross-cutting concerns (toasts, mobile detection)
 * 4. Integration with modern libraries (React Query, Axios) while maintaining flexibility
 * 
 * The hooks are designed to be composable and follow React best practices including:
 * - Proper dependency arrays for useEffect and useCallback
 * - Stable function references to prevent unnecessary re-renders
 * - Centralized state management where appropriate (toast system)
 * - Error handling and loading states as first-class concerns
 */
const { useState, useCallback, useEffect, useMemo } = require('react'); // add useMemo for stable callback objects
const { showToast, toastSuccess, toastError } = require('./utils');
const { isFunction } = require('./validation'); // import type guard for parameter validation
<<<<<<< HEAD
const { nanoid } = require('nanoid'); // generate collision-resistant ids for toasts
=======
const { nanoid } = require('nanoid'); // use nanoid for unique IDs to avoid global counter
const { useMediaQuery } = require('react-responsive'); // simplified responsive hook
>>>>>>> ba887611

/**
 * Helper function for managing loading state with async operations
 * 
 * This helper standardizes the pattern of setting loading to true before
 * an async operation and false afterward, used by multiple hooks.
 * 
 * @param {Function} setIsLoading - State setter for loading boolean
 * @param {Function} asyncOperation - Async function to execute
 * @returns {*} Result of the async operation
 */
async function executeWithLoadingState(setIsLoading, asyncOperation) {
  try {
    setIsLoading(true);
    return await asyncOperation();
  } finally {
    setIsLoading(false);
  }
}

/**
 * Helper function for creating useCallback with consistent error handling pattern
 * 
 * Standardizes the pattern used across multiple hooks that need stable function
 * references with error handling and optional success/error callbacks.
 * 
 * @param {Function} operation - The operation to wrap
 * @param {Object} callbacks - Object with onSuccess and onError callbacks
 * @param {Array} deps - Dependencies for useCallback
 * @returns {Function} Memoized callback with error handling
 */
function useStableCallbackWithHandlers(operation, callbacks, deps) {
  return useCallback(async (...args) => {
    try {
      const result = await operation(...args);
      await callbacks?.onSuccess?.(result); // await async callbacks so errors propagate
      return result;
    } catch (error) {
      await callbacks?.onError?.(error); // await ensures rejection bubbles up
      throw error;
    }
  }, deps);
}

/**
 * Custom hook for managing async state with loading and callbacks
 * 
 * This extracts the common pattern of useState + useCallback + loading state
 * used by multiple hooks, while keeping each hook's specific logic separate.
 * Each hook maintains its own responsibility but shares this foundational pattern.
 * 
 * @param {Function} asyncFn - The async function to wrap
 * @param {Object} options - Options with onSuccess and onError callbacks
 * @returns {Array} Returns [run, isLoading] tuple
 */
function useAsyncStateWithCallbacks(asyncFn, options) {
  const [isLoading, setIsLoading] = useState(false);

  const run = useCallback(async (...args) => {
    return executeWithLoadingState(setIsLoading, async () => {
      try {
        const result = await asyncFn(...args);
        await options?.onSuccess?.(result); // await async callbacks for proper chaining
        return result;
      } catch (error) {
        await options?.onError?.(error); // await ensures promise rejections propagate
        throw error;
      }
    });
  }, [asyncFn, options]);

  return [run, isLoading];
}

/**
 * Helper function for creating callback with error handling
 * 
 * This helper standardizes the pattern of useCallback with error handling,
 * used by multiple hooks that need stable function references.
 * 
 * @param {Function} operation - Operation to wrap
 * @param {Object} options - Options with onSuccess and onError callbacks
 * @param {Array} deps - Dependencies for useCallback
 * @returns {Function} Memoized callback function
 */
function useCallbackWithErrorHandling(operation, options, deps) {
  return useCallback(async (...args) => {
    try {
      const result = await operation(...args);
      await options?.onSuccess?.(result); // await allows async callbacks
      return result;
    } catch (error) {
      await options?.onError?.(error); // await ensures error callbacks can reject
      throw error;
    }
  }, deps);
}

/**
 * React hook for handling async actions with loading state
 * 
 * This hook solves the extremely common pattern of needing to track loading state
 * while executing async operations (API calls, file uploads, etc.). Rather than
 * manually managing loading state in every component, this hook centralizes that logic.
 * 
 * Design decisions:
 * - Returns a tuple [run, isLoading] following React conventions (like useState)
 * - Uses useCallback to ensure the 'run' function has a stable reference, preventing
 *   unnecessary re-renders in child components that depend on it
 * - Includes both onSuccess and onError callbacks to allow for side effects
 * - Re-throws errors after calling onError, preserving the ability for calling code
 *   to handle errors as needed (e.g., for conditional rendering)
 * - Sets loading state in finally block to ensure it's always cleared, even if
 *   callbacks throw errors
 * 
 * @param {Function} asyncFn - The async function to execute
 * @param {Object} options - Options object with onSuccess and onError callbacks
 * @returns {Array} Returns [run, isLoading] tuple
 */
function useAsyncAction(asyncFn, options) {
  const [isLoading, setIsLoading] = useState(false);

  // useCallback ensures the returned function has a stable reference across re-renders
  // This prevents child components from re-rendering unnecessarily when they depend on this function
  const run = useCallback(async (...args) => {
    try {
      setIsLoading(true);
      const result = await asyncFn(...args);
      // Optional chaining used here because callbacks are optional
      // onSuccess is called with the result, allowing for data processing or UI updates
      await options?.onSuccess?.(result); // await to support async callbacks propagating failures
      return result;
    } catch (error) {
      // onError callback allows for centralized error handling (e.g., showing toasts)
      await options?.onError?.(error); // await async error handling to bubble up
      // Re-throw to allow calling code to handle the error if needed
      throw error;
    } finally {
      // Finally block ensures loading state is always cleared, even if callbacks throw
      setIsLoading(false);
    }
  }, [asyncFn, options]); // Dependencies ensure the callback updates when these change

  return [run, isLoading];
}

/**
 * Generic dropdown data hook consolidating shared state logic
 * 
 * This hook emerged from the pattern of having multiple dropdowns throughout an application
 * that all needed to fetch data from APIs, handle loading states, and show error messages.
 * Rather than duplicating this logic, this hook centralizes it.
 * 
 * Design rationale:
 * - Takes a 'fetcher' function rather than a URL to allow for complex API calls,
 *   authentication headers, data transformation, etc.
 * - Depends on a 'user' object to trigger fetching, implementing the common pattern
 *   where data should only be fetched after authentication is confirmed
 * - Returns both items and a manual fetchData function, allowing for both automatic
 *   loading and manual refresh capabilities
 * - Integrates with toast system for user-friendly error messaging
 * - Uses async/await with proper error handling and loading state management
 * 
 * @param {Function} fetcher - Function that returns a Promise of array data
 * @param {Object} toast - Toast instance for error notifications
 * @param {Object} user - User object to trigger fetch when available
 * @returns {Object} Returns {items, isLoading, fetchData}
 */
function useDropdownData(fetcher, toastFn, user) {
  if (!isFunction(fetcher)) { throw new Error('useDropdownData requires a function for `fetcher` parameter'); } // early validation prevents runtime errors
  // Initialize with empty array to ensure components can safely map over items immediately
  const [items, setItems] = useState([]);
  const [isLoading, setIsLoading] = useState(false);

  async function fetchData() {
    try {
      setIsLoading(true);
      const data = await fetcher();
      setItems(data);
    } catch (error) {
      // Guard against non-function toastFn so the hook doesn't throw at runtime
      // Toast integration is optional and should fail silently when misconfigured
      if (typeof toastFn === 'function') { // verify toast function before calling
        toastError(toastFn, `Failed to load data.`); // standardized error toast
      }
    } finally {
      setIsLoading(false);
    }
  }

  // Effect runs when user changes - this implements the pattern where
  // we only fetch data after user authentication is confirmed
  useEffect(() => { // redirect when condition changes
    if (user) {
      fetchData();
    }
  }, [user, fetcher, toastFn]); // ensure refetch when dependencies change

  return { items, isLoading, fetchData };
}

/**
 * Factory producing typed hooks that delegate to useDropdownData
 * 
 * This factory function implements the "specialized hook" pattern, allowing applications
 * to create domain-specific hooks that encapsulate both the data fetching logic and
 * the specific API endpoint. This provides several benefits:
 * 
 * 1. Type safety: Each created hook can have its own TypeScript types
 * 2. Encapsulation: The fetcher function is closed over, hiding implementation details
 * 3. Reusability: The same hook can be used throughout the application
 * 4. Consistency: All dropdowns that use the same data source will behave identically
 * 
 * Example usage:
 *   const useUsersList = createDropdownListHook(() => apiRequest('/api/users', 'GET'));
 *   // Now useUsersList can be used like any other hook
 * 
 * This pattern is particularly useful when you have multiple components that need
 * the same data but you want to avoid prop drilling or context complexity.
 * 
 * @param {Function} fetcher - Function that returns a Promise of array data
 * @returns {Function} Returns a custom hook function
 */
function createDropdownListHook(fetcher) {
  
  // Return a custom hook that closes over the fetcher function
  // This creates a specialized version of useDropdownData for a specific data source
  function useList(toastFn, user) {
    // Delegate to the generic useDropdownData hook with the pre-bound fetcher
    const result = useDropdownData(fetcher, toastFn, user);
    return result;
  }
  
  return useList;
}

/**
 * React hook for managing dropdown open/close state
 * 
 * This simple hook encapsulates the extremely common pattern of toggling UI elements
 * open and closed. While it could be implemented inline with useState, extracting it
 * provides several benefits:
 * 
 * 1. Consistent naming across the application (isOpen, toggleOpen, close)
 * 2. Reduces boilerplate in components that need this functionality
 * 3. Provides a place to add common dropdown behaviors (e.g., close on outside click)
 * 4. Makes component logic more readable by abstracting the state management
 * 
 * The separate 'close' function (vs just toggleOpen) is provided because many
 * dropdowns need to close in response to specific events (clicking outside,
 * pressing escape, selecting an item) regardless of current state.
 * 
 * @returns {Object} Returns {isOpen, toggleOpen, close}
 */
function useDropdownToggle() {
  // Default to false (closed) as dropdowns should start closed
  const [isOpen, setIsOpen] = useState(false)

  const toggleOpen = useCallback(() => setIsOpen(prev => !prev), []) // memoized toggle to keep reference stable

  // Explicit close function for cases where we need to close regardless of current state
  // This is common for escape key handlers, outside clicks, or after selection
  const close = useCallback(() => setIsOpen(false), []) // memoized close for reliable reference

  return { isOpen, toggleOpen, close }
}

/**
 * React hook for managing form editing state
 * 
 * This hook implements the common pattern of inline editing in lists or tables,
 * where users can click an "edit" button to switch a row from display mode to
 * edit mode. The hook manages:
 * 
 * 1. Which item is currently being edited (editingId)
 * 2. The current form field values (fields)
 * 3. Functions to start, cancel, and update the editing process
 * 
 * Design decisions:
 * - Uses an ID-based approach rather than index-based to handle dynamic lists
 * - Assumes items have an '_id' property (common in MongoDB/Mongoose applications)
 * - Starts with a copy of initialState and populates it with item data to ensure
 *   all expected fields are present even if the item is missing some properties
 * - Cancel resets to initialState rather than the original item values, providing
 *   a clean slate for potential new item creation
 * 
 * @param {Object} initialState - Initial form field values
 * @returns {Object} Returns {editingId, fields, setField, startEdit, cancelEdit}
 */
function useEditForm(initialState) {
  // editingId tracks which item is currently being edited; null means no item is being edited
  const [editingId, setEditingId] = useState(null);
  // fields holds the current form values
  const [fields, setFields] = useState(initialState);

  // Individual field setter using functional update pattern to avoid stale closures
  function setField(key, value) {
    setFields((prev) => ({ ...prev, [key]: value }));
  }

  // Start editing an existing item by populating form fields with item data
  function startEdit(item) {
    if (!item || !item._id) { // validate item presence before proceeding
      return; // exit early when item is missing or malformed
    }
    setEditingId(item._id); // store id of item being edited
    
    // Start with initialState structure to ensure all expected fields are present
    const newFields = { ...initialState };
    // Only copy properties that exist in both initialState and the item
    // This prevents unexpected fields from being added to the form
    Object.keys(newFields).forEach((key) => {
      if (key in item) {
        newFields[key] = item[key];
      }
    });
    setFields(newFields);
  }

  // Cancel editing and reset form to initial state
  function cancelEdit() {
    setEditingId(null);
    // Reset to initialState provides a clean slate, useful for both canceling edits
    // and preparing the form for creating new items
    setFields(initialState);
  }

  return { editingId, fields, setField, startEdit, cancelEdit };
}

/**
 * Mobile breakpoint threshold in pixels
 * 
 * 768px is chosen as the breakpoint because it represents the traditional boundary
 * between tablet and desktop layouts. This value aligns with:
 * - Bootstrap's default md breakpoint
 * - Common CSS framework conventions
 * - Typical tablet screen widths (iPad is 768px in portrait)
 * 
 * Having this as a constant ensures consistency across the application and makes
 * it easy to modify if design requirements change.
 */
const MOBILE_BREAKPOINT = 768; // align with Bootstrap md for predictable layouts

/**
 * React hook for detecting mobile viewport sizes.
 *
 * The react-responsive library simplifies media queries and handles
 * server-side rendering edge cases. We rely on its implementation to
 * manage event listeners and state internally.
 *
 * @returns {boolean} True if the viewport is narrower than the breakpoint
 */
function useIsMobile() {
  return useMediaQuery({ maxWidth: MOBILE_BREAKPOINT - 1 }); // library returns boolean directly
}

/**
 * Centralized toast notification system with global state management
 * 
 * This implementation provides a Redux-like pattern for managing toast notifications
 * across the entire application. The design addresses several key requirements:
 * 
 * 1. **Global State**: Toasts can be triggered from anywhere and displayed consistently
 * 2. **Memory Management**: Automatic cleanup prevents memory leaks from accumulated toasts
 * 3. **User Experience**: Limits number of toasts to prevent UI overwhelm
 * 4. **Flexibility**: Supports both imperative (toast()) and hook-based (useToast) usage
 */

/**
 * Maximum number of toasts to display simultaneously
 * 
 * Limited to 1 to prevent UI clutter and ensure users focus on the most recent
 * notification. Multiple toasts can be confusing and create visual noise.
 * New toasts replace older ones automatically.
 */
const TOAST_LIMIT = 1;

/**
 * Delay before removing dismissed toasts from memory (in milliseconds)
 * 
 * Set to 1,000,000ms (16+ minutes) which is effectively permanent for typical
 * user sessions. This long delay ensures:
 * 1. Smooth animations have time to complete
 * 2. Toasts don't disappear unexpectedly during user interaction
 * 3. Memory usage remains minimal (only 1 toast at a time due to TOAST_LIMIT)
 * 
 * In a production app, this might be shorter (1-5 seconds).
 */
const TOAST_REMOVE_DELAY = 1000000;

/**
 * Action types for toast state management
 * 
 * Using constants prevents typos and makes the state management more predictable.
 * This follows Redux patterns for action type definition.
 */
const actionTypes = {
  ADD_TOAST: "ADD_TOAST",           // Add a new toast to the display queue
  UPDATE_TOAST: "UPDATE_TOAST",     // Modify an existing toast's properties
  DISMISS_TOAST: "DISMISS_TOAST",   // Mark a toast as dismissed (starts removal process)
  REMOVE_TOAST: "REMOVE_TOAST",     // Actually remove toast from memory
};

<<<<<<< HEAD
/**
 * Generate unique toast identifiers using nanoid
 *
 * nanoid provides URL-friendly, collision-resistant IDs so we no longer need a
 * manual counter. This simplifies the resetToastSystem logic and removes any
 * risk of integer overflow.
 *
 * @returns {string} Unique identifier for a toast
 */
function genId() {
  return nanoid();
}
=======
// nanoid provides cryptographically strong IDs, avoiding global counters for simplicity
>>>>>>> ba887611

/**
 * Global storage for toast removal timeouts
 * 
 * Maps toast IDs to their timeout handles, allowing for:
 * 1. Canceling removal if toast is updated before timeout
 * 2. Preventing duplicate timeouts for the same toast
 * 3. Clean memory management by removing completed timeouts
 */
const toastTimeouts = new Map();

const addToRemoveQueue = (toastId) => { // schedule toast removal after delay
  if (toastTimeouts.has(toastId)) {
    return; // duplicate calls are ignored to avoid multiple timers
  }

  const timeout = setTimeout(() => {
    toastTimeouts.delete(toastId);
    dispatch({
      type: "REMOVE_TOAST",
      toastId: toastId,
    });
  }, TOAST_REMOVE_DELAY);

  toastTimeouts.set(toastId, timeout); // remember timer so it can be cancelled
};

const reducer = (state, action) => { // state machine controlling toast lifecycle
  switch (action.type) {
    case "ADD_TOAST":
      return {
        ...state,
        toasts: [action.toast, ...state.toasts].slice(0, TOAST_LIMIT),
      };

    case "UPDATE_TOAST":
      return {
        ...state,
        toasts: state.toasts.map((t) =>
          t.id === action.toast.id ? { ...t, ...action.toast } : t
        ),
      };

    case "DISMISS_TOAST": {
      const { toastId } = action;

      if (toastId) {
        addToRemoveQueue(toastId);
      } else {
        state.toasts.forEach((toast) => {
          addToRemoveQueue(toast.id);
        });
      }

      return {
        ...state,
        toasts: state.toasts.map((t) =>
          t.id === toastId || toastId === undefined
            ? {
                ...t,
                open: false,
              }
            : t
        ),
      };
    }
    case "REMOVE_TOAST":
      if (action.toastId === undefined) {
        return {
          ...state,
          toasts: [],
        };
      }
      return {
        ...state,
        toasts: state.toasts.filter((t) => t.id !== action.toastId),
      };
    default:
      return state; // return current state for unknown actions so dispatch is resilient
  }
}; // pure function so state updates remain predictable

const listeners = new Set(); // components subscribe here to receive toast state updates without duplicates
let memoryState = { toasts: [] }; // simple in-memory store for global toast state

/**
 * Dispatch actions to the toast store and update subscribers
 *
 * The reducer ensures state transitions are predictable and easy to trace.
 * All listeners are called after each action so components using useToast
 * stay in sync with the latest toast list.
 *
 * @param {{type:string, toast?:Object, toastId?:string}} action - Toast action descriptor
 */
function dispatch(action) { // notify subscribers whenever toast state changes
  memoryState = reducer(memoryState, action); // apply update using reducer logic
  listeners.forEach((listener) => {
    listener(memoryState); // publish new state to all listeners
  });
}

/**
 * Create a new toast in the global store
 *
<<<<<<< HEAD
 * Each toast receives a unique id from genId() so updates and dismisses
=======
 * Each toast receives a unique id from nanoid() so updates and dismisses
>>>>>>> ba887611
 * can target the specific toast later. The function dispatches an ADD_TOAST
 * action and exposes helpers for modification.
 *
 * @param {Object} props - Initial toast values
 * @returns {{id:string, dismiss:Function, update:Function}} Helpers for the toast
 */
function toast(props) {
  const id = nanoid(); // unique identifier for this toast generated without global state

  const update = (props) =>
    dispatch({
      type: "UPDATE_TOAST",
      toast: { ...props, id },
    });
  const dismiss = () => dispatch({ type: "DISMISS_TOAST", toastId: id });

  dispatch({
    type: "ADD_TOAST",
    toast: {
      ...props,
      id,
      open: true,
      onOpenChange: (open) => {
        if (!open) dismiss();
      },
    },
  });

  return {
    id: id,
    dismiss,
    update,
  };
}

/**
 * React hook for managing toast notifications
 * @returns {Object} Returns toast state and helper functions
 */
function useToast() {
  const [state, setState] = useState(memoryState);

  useEffect(() => {
    listeners.add(setState); // Set ensures unique listener per component
    return () => {
      listeners.delete(setState); // remove listener on unmount
    };
  }, []);

  return {
    ...state,
    toast,
    dismiss: (toastId) => dispatch({ type: "DISMISS_TOAST", toastId }),
  };
}

function getToastListenerCount() {
  return listeners.size; // expose listener count for testing purposes
}

function resetToastSystem() {
  listeners.clear(); // remove all listeners for isolated tests
  memoryState = { toasts: [] }; // reset toast state
  toastTimeouts.forEach((timeout) => clearTimeout(timeout)); // cancel pending removals so no stray timers fire
  toastTimeouts.clear(); // drop handles to fully reset map
}

/**
 * React hook that combines async actions with toast notifications
 * @param {Function} asyncFn - The async operation to run
 * @param {string} successMsg - Message to show on success
 * @param {Function} refresh - Optional callback to refresh data
 * @returns {Array} Returns [run, isLoading] tuple
 */
function useToastAction(asyncFn, successMsg, refresh) {
  const { toast } = useToast();
  const callbacks = useMemo(() => ({
    onSuccess: async (result) => {
      toastSuccess(toast, successMsg); // trigger success toast with provided message
      if (refresh) { // optional refresh after success
        await refresh();
      }
      return result;
    },
    onError: (error) => {
      const msg = error instanceof Error ? error.message : `Operation failed`;
      toastError(toast, msg); // show error toast with message
    },
  }), [toast, successMsg, refresh]); // memoize callbacks so useAsyncAction gets stable reference
  const [run, isLoading] = useAsyncAction(asyncFn, callbacks); // stable callbacks keep run stable
  return [run, isLoading];
}

/**
 * React hook for handling authentication-based redirects
 * @param {string} target - The target URL to redirect to
 * @param {boolean} condition - The condition that triggers the redirect
 */
function useAuthRedirect(target, condition) { // redirect users when condition is met
  
  const setLocation = (path) => { // push location state for SPAs when supported
    if (typeof window !== 'undefined' && window.history && typeof window.history.pushState === 'function') { // verify history API exists before navigation
      window.history.pushState({}, '', path); // update history state when pushState is available
      if (typeof PopStateEvent === 'function') { // ensure event constructor exists before dispatch
        window.dispatchEvent(new PopStateEvent('popstate')); // fire popstate event for SPA routing
      }
    } else if (typeof window !== 'undefined' && typeof window.location.assign === 'function') { // fallback to full page redirect when history API missing
      window.location.assign(path); // navigate using traditional redirect
    }
  };

  useEffect(() => {
    if (condition) {
      setLocation(target);
    }
  }, [condition, target]);

}

const { stopEvent } = require('./utils'); // event helper utilities
const { apiRequest, getQueryFn, queryClient, formatAxiosError, axiosClient } = require('./api'); // API helpers and clients

module.exports = {
  useAsyncAction,      // hook for async operations
  useDropdownData,     // manage dropdown state
  createDropdownListHook, // factory for typed dropdown hooks
  useDropdownToggle,   // open/close state for dropdowns
  useEditForm,         // inline form editing helper
  useIsMobile,         // viewport size detection
  useToast,            // centralized toast store
  toast,               // imperative toast creator
  useToastAction,      // async action with toast integration
  useAuthRedirect,     // redirect based on auth state
  showToast,           // lower-level toast helper
  toastSuccess,        // success toast utility
  toastError,          // error toast utility
  stopEvent,           // preventDefault + stopPropagation
  apiRequest,          // axios wrapper
  getQueryFn,          // React Query query helper
  queryClient,         // shared query client
  formatAxiosError,    // convert axios errors to Error
  axiosClient,         // configured axios instance
  getToastListenerCount, // test helper exposing listener set size
  resetToastSystem,     // reset listeners and state between tests
  dispatch              // expose dispatch for tests to send custom actions
};<|MERGE_RESOLUTION|>--- conflicted
+++ resolved
@@ -18,12 +18,10 @@
 const { useState, useCallback, useEffect, useMemo } = require('react'); // add useMemo for stable callback objects
 const { showToast, toastSuccess, toastError } = require('./utils');
 const { isFunction } = require('./validation'); // import type guard for parameter validation
-<<<<<<< HEAD
-const { nanoid } = require('nanoid'); // generate collision-resistant ids for toasts
-=======
+
 const { nanoid } = require('nanoid'); // use nanoid for unique IDs to avoid global counter
 const { useMediaQuery } = require('react-responsive'); // simplified responsive hook
->>>>>>> ba887611
+
 
 /**
  * Helper function for managing loading state with async operations
@@ -428,7 +426,7 @@
   REMOVE_TOAST: "REMOVE_TOAST",     // Actually remove toast from memory
 };
 
-<<<<<<< HEAD
+
 /**
  * Generate unique toast identifiers using nanoid
  *
@@ -441,9 +439,9 @@
 function genId() {
   return nanoid();
 }
-=======
+
 // nanoid provides cryptographically strong IDs, avoiding global counters for simplicity
->>>>>>> ba887611
+
 
 /**
  * Global storage for toast removal timeouts
@@ -548,11 +546,11 @@
 /**
  * Create a new toast in the global store
  *
-<<<<<<< HEAD
+
  * Each toast receives a unique id from genId() so updates and dismisses
-=======
+
  * Each toast receives a unique id from nanoid() so updates and dismisses
->>>>>>> ba887611
+
  * can target the specific toast later. The function dispatches an ADD_TOAST
  * action and exposes helpers for modification.
  *
