
/**
 * React hooks for common functionality
 * 
 * This module consolidates all React hooks and related functionality into a single importable unit.
 * The design philosophy emphasizes:
 * 1. Reusability across different React applications
 * 2. Consistent patterns for common UI operations (async actions, forms, dropdowns)
 * 3. Centralized state management for cross-cutting concerns (toasts, mobile detection)
 * 4. Integration with modern libraries (React Query, Axios) while maintaining flexibility
 * 
 * The hooks are designed to be composable and follow React best practices including:
 * - Proper dependency arrays for useEffect and useCallback
 * - Stable function references to prevent unnecessary re-renders
 * - Centralized state management where appropriate (toast system)
 * - Error handling and loading states as first-class concerns
 */
const { useState, useCallback, useEffect, useMemo, useRef } = require('react'); // add useRef for effect tracking
const { useMutation, useQuery } = require('@tanstack/react-query'); // use React Query hooks for async operations
const { showToast, toastSuccess, toastError } = require('./utils'); // toast utilities for consistent notifications
const { executeWithErrorToast, executeWithToastFeedback } = require('./toastIntegration'); // toast wrappers used outside hooks
const { isFunction } = require('./validation'); // import type guard for parameter validation

const { nanoid } = require('nanoid'); // use nanoid for unique IDs to avoid global counter
const { useMediaQuery } = require('react-responsive'); // simplified responsive hook


/**
 * Helper function for managing loading state with async operations
 *
 * This helper standardizes the pattern of setting loading to true before
 * an async operation and false afterward, used by multiple hooks.
 *
 * Stability rationale: keeping this logic in a helper avoids re-defining
 * it in each hook which could lead to inconsistent state management. Using
 * a simple function means no external dependencies or additional hooks are
 * required, preserving stable references for calling hooks.
 *
 * Error-handling goal: wrapping the async operation ensures the loading
 * state is cleared in a finally block so consumers never get stuck in a
 * loading state if an error occurs. This approach keeps error propagation
 * intact without extra libraries.
 *
 * @param {Function} setIsLoading - State setter for loading boolean
 * @param {Function} asyncOperation - Async function to execute
 * @returns {*} Result of the async operation
 */
async function executeWithLoadingState(setIsLoading, asyncOperation) {
  console.log(`executeWithLoadingState is running with ${asyncOperation}`); // entry log for debugging
  try {
    setIsLoading(true); // indicate async task start for UI feedback
    const result = await asyncOperation(); // run caller provided operation
    console.log(`executeWithLoadingState is returning ${result}`); // exit log for tracing
    return result; // pass result to caller
  } finally {
    setIsLoading(false); // clear loading state even if errors occur
  }
}

/**
 * Helper function for creating useCallback with consistent error handling pattern
 *
 * Standardizes the pattern used across multiple hooks that need stable function
 * references with error handling and optional success/error callbacks.
 *
 * Stability rationale: by returning a memoized callback we guarantee that
 * dependent components only re-render when dependencies actually change. This
 * manual implementation avoids pulling in another library just for promise
 * handling and keeps the surface area small.
 *
 * Error-handling goal: wrapping the operation in a try/catch ensures
 * onError callbacks run when failures occur and that the original error is
 * re-thrown for upstream awareness. Awaiting the callbacks keeps the promise
 * chain predictable without extra dependencies.
 *
 * @param {Function} operation - The operation to wrap
 * @param {Object} callbacks - Object with onSuccess and onError callbacks
 * @param {Array} deps - Dependencies for useCallback
 * @returns {Function} Memoized callback with error handling
 */
function useStableCallbackWithHandlers(operation, callbacks, deps) {
  console.log(`useStableCallbackWithHandlers is running with ${operation}`); // entry log for debugging
  const cb = useCallback(async (...args) => { // memoized wrapper around operation
    try {
      const result = await operation(...args); // execute wrapped operation
      await callbacks?.onSuccess?.(result); // forward success to optional handler
      return result; // propagate result back to caller
    } catch (error) {
      await callbacks?.onError?.(error); // notify failure handler
      throw error; // rethrow so calling code can respond
    }
  }, deps); // dependencies control when callback identity changes
  console.log(`useStableCallbackWithHandlers is returning callback`); // exit log for tracing
  return cb; // return memoized callback to caller
}

/**
 * Custom hook for managing async state with loading and callbacks
 *
 * This extracts the common pattern of useState + useCallback + loading state
 * used by multiple hooks, while keeping each hook's specific logic separate.
 * Each hook maintains its own responsibility but shares this foundational pattern.
 *
 * Stability rationale: the returned 'run' function is memoized so child
 * components won't re-render unless the async function or callbacks change.
 * Using built-in hooks only avoids extra dependencies that might bloat the
 * bundle and introduces fewer points of failure.
 *
 * Error-handling goal: by internally using executeWithLoadingState and a
 * try/catch block we guarantee that loading is cleared and errors propagate
 * to the calling scope after optional callbacks run, matching the library's
 * standardized async pattern.
 *
 * @param {Function} asyncFn - The async function to wrap
 * @param {Object} options - Options with onSuccess and onError callbacks
 * @returns {Array} Returns [run, isLoading] tuple
 */
function useAsyncStateWithCallbacks(asyncFn, options) {
  console.log(`useAsyncStateWithCallbacks is running with ${asyncFn}`); // entry log for debugging
  const [isLoading, setIsLoading] = useState(false); // track async progress for UI

  const run = useCallback(async (...args) => { // memoized runner for asyncFn
    return executeWithLoadingState(setIsLoading, async () => { // ensure loading toggles correctly
      try {
        const result = await asyncFn(...args); // run provided async function
        await options?.onSuccess?.(result); // forward success to optional handler
        return result; // propagate result to caller
      } catch (error) {
        await options?.onError?.(error); // notify failure handler
        throw error; // rethrow so caller can handle
      }
    });
  }, [asyncFn, options]);
  console.log(`useAsyncStateWithCallbacks is returning run function and loading state ${isLoading}`); // exit log for debugging
  return [run, isLoading]; // provide tuple matching React conventions
}

/**
 * Helper function for creating callback with error handling
 *
 * This helper standardizes the pattern of useCallback with error handling,
 * used by multiple hooks that need stable function references.
 *
 * Stability rationale: implementing this logic ourselves keeps dependency
 * count low and ensures callbacks maintain the same identity across renders.
 * React's own hooks provide all the functionality needed without bringing in
 * another package.
 *
 * Error-handling goal: encapsulating the try/catch logic means each hook
 * using this helper automatically propagates errors after optional callbacks
 * run. This prevents silent failures and keeps error flows consistent across
 * the library.
 *
 * @param {Function} operation - Operation to wrap
 * @param {Object} options - Options with onSuccess and onError callbacks
 * @param {Array} deps - Dependencies for useCallback
 * @returns {Function} Memoized callback function
 */
function useCallbackWithErrorHandling(operation, options, deps) {
  console.log(`useCallbackWithErrorHandling is running with ${operation}`); // entry log for debugging
  const cb = useCallback(async (...args) => { // stable function with error handlers
    try {
      const result = await operation(...args); // run provided operation
      await options?.onSuccess?.(result); // notify success handler
      return result; // pass result back to caller
    } catch (error) {
      await options?.onError?.(error); // notify error handler
      throw error; // propagate failure
    }
  }, deps);
  console.log(`useCallbackWithErrorHandling is returning callback`); // exit log for tracing
  return cb; // return memoized callback
}

/**
 * React hook for handling async actions with loading state
 * 
 * This hook solves the extremely common pattern of needing to track loading state
 * while executing async operations (API calls, file uploads, etc.). Rather than
 * manually managing loading state in every component, this hook centralizes that logic.
 * 
 * Design decisions:
 * - Returns a tuple [run, isLoading] following React conventions (like useState)
 * - Uses useCallback to ensure the 'run' function has a stable reference, preventing
 *   unnecessary re-renders in child components that depend on it
 * - Includes both onSuccess and onError callbacks to allow for side effects
 * - Re-throws errors after calling onError, preserving the ability for calling code
 *   to handle errors as needed (e.g., for conditional rendering)
 * - Sets loading state in finally block to ensure it's always cleared, even if
 *   callbacks throw errors
 * 
 * @param {Function} asyncFn - The async function to execute
 * @param {Object} options - Options object with onSuccess and onError callbacks
 * @returns {Array} Returns [run, isLoading] tuple
 */
function useAsyncAction(asyncFn, options) {
  console.log(`useAsyncAction is running with ${asyncFn}`); // entry log for tracing
  const mutation = useMutation({ // React Query mutation manages loading and caching
    mutationFn: async (...args) => asyncFn(...args), // delegate to caller provided function
    onSuccess: async (res) => { await options?.onSuccess?.(res); }, // trigger optional success side effects
    onError: async (err) => { await options?.onError?.(err); } // notify optional error handler
  }, queryClient); // use shared query client for consistent cache

  const run = useCallback(
    (...args) => mutation.mutateAsync(...args), // call React Query mutation
    [mutation]
  ); // stable trigger so components avoid re-render
  console.log(`useAsyncAction is returning run and isPending ${mutation.isPending}`); // exit log for tracing
  return [run, mutation.isPending]; // expose loading state alongside runner
}

/**
 * Generic dropdown data hook consolidating shared state logic
 * 
 * This hook emerged from the pattern of having multiple dropdowns throughout an application
 * that all needed to fetch data from APIs, handle loading states, and show error messages.
 * Rather than duplicating this logic, this hook centralizes it.
 * 
 * Design rationale:
 * - Takes a 'fetcher' function rather than a URL to allow for complex API calls,
 *   authentication headers, data transformation, etc.
 * - Depends on a 'user' object to trigger fetching, implementing the common pattern
 *   where data should only be fetched after authentication is confirmed
 * - Returns both items and a manual fetchData function, allowing for both automatic
 *   loading and manual refresh capabilities
 * - Integrates with toast system for user-friendly error messaging
 * - Uses async/await with proper error handling and loading state management
 * - Cache key includes `fetcher.name` so React Query can serialize the key
 * 
 * @param {Function} fetcher - Function that returns a Promise of array data
 * @param {Object} toast - Toast instance for error notifications
 * @param {Object} user - User object to trigger fetch when available
 * @returns {Object} Returns {items, isLoading, fetchData}
 */
function useDropdownData(fetcher, toastFn, user) {
  console.log(`useDropdownData is running with ${fetcher}`); // entry log for debugging
  if (!isFunction(fetcher)) { throw new Error('useDropdownData requires a function for `fetcher` parameter'); } // validate fetcher
  const fetcherRef = useRef({ fn: null, id: null }); // persist unique id per fetcher across renders
  if (fetcherRef.current.fn !== fetcher) { fetcherRef.current = { fn: fetcher, id: fetcher.name || nanoid() }; } // new id when fetcher changes
  const stableId = fetcherRef.current.id; // cache key component derived from name or generated id
  const queryKey = useMemo(() => ['dropdown', stableId, user && user._id], [stableId, user && user._id]); // include user id so cache resets per user with stable id

  const { data, isPending } = useQuery({ // query remote data via React Query
    queryKey, // unique cache key so data persists across mounts
    queryFn: fetcher, // delegate network call to provided function
    enabled: !!user, // only run query when user is defined
    retry: false, // disable retries so dropdowns fail fast
    onError: () => { if (typeof toastFn === 'function') { toastError(toastFn, `Failed to load data.`); } } // toast on failure
  }, queryClient); // use shared query client for caching

  const fetchData = useCallback(
    () => queryClient.fetchQuery({ queryKey, queryFn: fetcher }), // manual refetch using React Query cache
    [queryKey, fetcher]
  ); // stable refetch function so callers can refresh

  const didMountRef = useRef(false); // track initial render to skip effect
  const prevUserRef = useRef(user); // remember last user to detect auth change
  const prevToastRef = useRef(toastFn); // remember last toast to detect handler change

  useEffect(() => {
    if (!didMountRef.current) { // skip effect on first run to avoid duplicate fetch
      didMountRef.current = true; // mark mount complete
      prevUserRef.current = user; // record initial user
      prevToastRef.current = toastFn; // record initial toast
      return; // exit without fetching
    }

    const userIdChanged = !!user && prevUserRef.current?._id !== user._id; // require user exists before checking id change
    const toastChanged = prevToastRef.current !== toastFn; // detect toast function swap for updates
    if (userIdChanged || toastChanged) { fetchData().catch(() => {}); } // refetch when user id or toast fn changed

    if (!user && prevUserRef.current) { // user logged out so clear cached data
      const prevKey = ['dropdown', fetcherRef.current.id, prevUserRef.current._id]; // use id to match queryKey preventing stale cache with anonymous fetcher
      queryClient.removeQueries({ queryKey: prevKey }); // drop stale cache tied to old user
      queryClient.setQueryData(queryKey, []); // ensure items state resets to empty array
    }

    prevUserRef.current = user; // update last user for next render
    prevToastRef.current = toastFn; // update last toast for next render
  }, [user, toastFn, fetchData, queryKey]); // dependencies ensure effect runs when inputs or key change
  console.log(`useDropdownData is returning items length ${(data ?? []).length}`); // exit log for debugging
  return { items: data ?? [], isLoading: isPending, fetchData }; // normalized return shape for consumers
}

/**
 * Factory producing typed hooks that delegate to useDropdownData
 * 
 * This factory function implements the "specialized hook" pattern, allowing applications
 * to create domain-specific hooks that encapsulate both the data fetching logic and
 * the specific API endpoint. This provides several benefits:
 * 
 * 1. Type safety: Each created hook can have its own TypeScript types
 * 2. Encapsulation: The fetcher function is closed over, hiding implementation details
 * 3. Reusability: The same hook can be used throughout the application
 * 4. Consistency: All dropdowns that use the same data source will behave identically
 * 
 * Example usage:
 *   const useUsersList = createDropdownListHook(() => apiRequest('/api/users', 'GET'));
 *   // Now useUsersList can be used like any other hook
 *
 * We close over the fetcher in the returned hook so consumers never have
 * to include it in dependency arrays, keeping callback references stable
 * and preventing unnecessary re-renders.
 * 
 * This pattern is particularly useful when you have multiple components that need
 * the same data but you want to avoid prop drilling or context complexity.
 * 
 * @param {Function} fetcher - Function that returns a Promise of array data
 * @returns {Function} Returns a custom hook function
 */
function createDropdownListHook(fetcher) {
  console.log(`createDropdownListHook is running with ${fetcher}`); // entry log for debugging

  // Return a custom hook that closes over the fetcher function
  // This creates a specialized version of useDropdownData for a specific data source
  function useList(toastFn, user) { // wrapper around generic hook
    console.log(`useList (from createDropdownListHook) is running with ${toastFn}`); // entry log for inner hook
    const result = useDropdownData(fetcher, toastFn, user); // reuse generic hook with fixed fetcher
    console.log(`useList (from createDropdownListHook) is returning ${JSON.stringify(result)}`); // exit log for inner hook
    return result; // forward result to caller
  }

  console.log(`createDropdownListHook is returning specialized hook`); // exit log for debugging
  return useList; // expose specialized hook
}

/**
 * React hook for managing dropdown open/close state
 * 
 * This simple hook encapsulates the extremely common pattern of toggling UI elements
 * open and closed. While it could be implemented inline with useState, extracting it
 * provides several benefits:
 * 
 * 1. Consistent naming across the application (isOpen, toggleOpen, close)
 * 2. Reduces boilerplate in components that need this functionality
 * 3. Provides a place to add common dropdown behaviors (e.g., close on outside click)
 * 4. Makes component logic more readable by abstracting the state management
 * 
 * The separate 'close' function (vs just toggleOpen) is provided because many
 * dropdowns need to close in response to specific events (clicking outside,
 * pressing escape, selecting an item) regardless of current state.
 * 
 * @returns {Object} Returns {isOpen, toggleOpen, close}
 */
function useDropdownToggle() {
  console.log(`useDropdownToggle is running`); // entry log for debugging
  // Default to false (closed) as dropdowns should start closed
  const [isOpen, setIsOpen] = useState(false) // track open state

  const toggleOpen = useCallback(
    () => setIsOpen(prev => !prev), // flip open/close state
    []
  ); // stays stable across renders

  // Explicit close function for cases where we need to close regardless of current state
  // This is common for escape key handlers, outside clicks, or after selection
  const close = useCallback(
    () => setIsOpen(false), // force closed state
    []
  ); // stable identity for event handlers

  const result = { isOpen, toggleOpen, close }; // gather return object for logging
  console.log(`useDropdownToggle is returning ${JSON.stringify(result)}`); // exit log for tracing
  return result; // API mirrors common hook patterns
}

/**
 * React hook for managing form editing state
 * 
 * This hook implements the common pattern of inline editing in lists or tables,
 * where users can click an "edit" button to switch a row from display mode to
 * edit mode. The hook manages:
 * 
 * 1. Which item is currently being edited (editingId)
 * 2. The current form field values (fields)
 * 3. Functions to start, cancel, and update the editing process
 * 
 * Design decisions:
 * - Uses an ID-based approach rather than index-based to handle dynamic lists
 * - Assumes items have an '_id' property (common in MongoDB/Mongoose applications)
 * - Starts with a copy of initialState and populates it with item data to ensure
 *   all expected fields are present even if the item is missing some properties
 * - Cancel resets to initialState rather than the original item values, providing
 *   a clean slate for potential new item creation
 * 
 * @param {Object} initialState - Initial form field values
 * @returns {Object} Returns {editingId, fields, setField, startEdit, cancelEdit}
 */
function useEditForm(initialState) {
  console.log(`useEditForm is running with ${JSON.stringify(initialState)}`); // entry log for debugging
  // editingId tracks which item is currently being edited; null means no item is being edited
  const [editingId, setEditingId] = useState(null); // identifier of item in edit mode
  // fields holds the current form values
  const [fields, setFields] = useState(initialState); // working copy of form fields

  // Individual field setter using functional update pattern to avoid stale closures
  const setField = useCallback((key, value) => {
    console.log(`setField is running with ${key}:${value}`); // log parameters for debugging
    setFields(prev => { const updated = { ...prev, [key]: value }; console.log(`setField has run resulting in a final value of ${JSON.stringify(updated)}`); return updated; }); // functional update keeps reference stable
  }, []); // no deps because setFields is stable

  // Start editing an existing item by populating form fields with item data
  const startEdit = useCallback((item) => {
    console.log(`startEdit is running with ${JSON.stringify(item)}`); // log entry
    if (!item || !item._id) { // validate item presence before proceeding
      return; // exit early when item is missing or malformed
    }
    setEditingId(item._id); // track which row is currently editable

    const newFields = { ...initialState }; // default shape ensures all fields
    Object.keys(newFields).forEach((key) => { if (key in item) { newFields[key] = item[key]; } }); // copy only known keys
    setFields(newFields); // update with sanitized data
    console.log(`startEdit has run resulting in a final value of ${JSON.stringify(newFields)}`); // final log
  }, [initialState]); // recreate when initialState changes

  // Cancel editing and reset form to initial state
  const cancelEdit = useCallback(() => {
    console.log(`cancelEdit is running`); // entry log
    setEditingId(null); // no row in edit mode
    setFields(initialState); // revert to default field values
    console.log(`cancelEdit has run resulting in a final value of ${JSON.stringify(initialState)}`); // final log
  }, [initialState]); // recreate when initialState changes

  const result = { editingId, fields, setField, startEdit, cancelEdit }; // gather return values
  console.log(`useEditForm is returning ${JSON.stringify(result)}`); // exit log
  return result; // expose editing controls to caller
}

/**
 * Mobile breakpoint threshold in pixels
 * 
 * 768px is chosen as the breakpoint because it represents the traditional boundary
 * between tablet and desktop layouts. This value aligns with:
 * - Bootstrap's default md breakpoint
 * - Common CSS framework conventions
 * - Typical tablet screen widths (iPad is 768px in portrait)
 * 
 * Having this as a constant ensures consistency across the application and makes
 * it easy to modify if design requirements change.
 */
const MOBILE_BREAKPOINT = 768; // 768px chosen to match common tablet breakpoint for consistent UX

/**
 * React hook for detecting mobile viewport sizes.
 *
 * The react-responsive library simplifies media queries and handles
 * server-side rendering edge cases. We rely on its implementation to
 * manage event listeners and state internally. Using it keeps this hook
 * dependency-free from custom matchMedia logic while providing stable
 * results during SSR and client hydration.
 *
 * @returns {boolean} True if the viewport is narrower than the breakpoint
 */
function useIsMobile() {
  console.log(`useIsMobile is running`); // entry log for debugging
  const queryOpts = { maxWidth: MOBILE_BREAKPOINT - 1 }; // settings for media query detection
  const deviceOpts = typeof window === 'undefined' ? { deviceWidth: MOBILE_BREAKPOINT } : undefined; // provide deviceWidth for SSR detection
  const result = useMediaQuery(queryOpts, deviceOpts); // react-responsive works in all environments using deviceWidth when window absent
  console.log(`useIsMobile is returning ${result}`); // exit log for tracing
  return result; // boolean indicating viewport size based on viewport or deviceWidth
}

/**
 * Centralized toast notification system with global state management
 * 
 * This implementation provides a Redux-like pattern for managing toast notifications
 * across the entire application. The design addresses several key requirements:
 * 
 * 1. **Global State**: Toasts can be triggered from anywhere and displayed consistently
 * 2. **Memory Management**: Automatic cleanup prevents memory leaks from accumulated toasts
 * 3. **User Experience**: Limits number of toasts to prevent UI overwhelm
 * 4. **Flexibility**: Supports both imperative (toast()) and hook-based (useToast) usage
 */

/**
 * Maximum number of toasts to display simultaneously
 * 
 * Limited to 1 to prevent UI clutter and ensure users focus on the most recent
 * notification. Multiple toasts can be confusing and create visual noise.
 * New toasts replace older ones automatically. Most applications trigger many
 * toasts quickly; the single limit keeps the UI readable on small screens.
*/
const TOAST_LIMIT = 1; // limit toast stack to 1 so users only see most recent notification

/**
 * Delay before removing dismissed toasts from memory (in milliseconds)
 * 
 * Set to 1,000,000ms (16+ minutes) which is effectively permanent for typical
 * user sessions. This long delay ensures:
 * 1. Smooth animations have time to complete
 * 2. Toasts don't disappear unexpectedly during user interaction
 * 3. Memory usage remains minimal (only 1 toast at a time due to TOAST_LIMIT)
 *
 * In a production app, this might be shorter (1-5 seconds). The long default
 * keeps dismissed toasts available during debugging or demos.
*/
const TOAST_REMOVE_DELAY = 1000000; // keep toasts in memory long (ms) so animations finish during tests

/**
 * Action types for toast state management
 * 
 * Using constants prevents typos and makes the state management more predictable.
 * This follows Redux patterns for action type definition.
 */
const actionTypes = {
  ADD_TOAST: "ADD_TOAST",           // Add a new toast to the display queue
  UPDATE_TOAST: "UPDATE_TOAST",     // Modify an existing toast's properties
  DISMISS_TOAST: "DISMISS_TOAST",   // Mark a toast as dismissed (starts removal process)
  REMOVE_TOAST: "REMOVE_TOAST",     // Actually remove toast from memory
};


/**
 * Global storage for toast removal timeouts
 *
 * The map ties each toastId to its setTimeout handle so the library can
 * cancel or replace timers when toasts update or are manually dismissed. This
 * prevents duplicate timers from stacking up and ensures we remove handles once
 * they fire so the map stays small. We considered keeping toasts indefinitely
 * which would avoid timers but would leak DOM nodes in long sessions, so this
 * explicit cleanup approach trades a small timer map for predictable memory use.
 */
const toastTimeouts = new Map(); // track removal timers per toast

const addToRemoveQueue = (toastId) => { // schedule toast removal after delay
  // The map check ensures only one timeout per toastId. Without this guard,
  // repeated dismiss calls would spawn extra timers that each try to remove the
  // toast, wasting memory and causing duplicate REMOVE_TOAST actions.
  if (toastTimeouts.has(toastId)) {
    return; // duplicate calls are ignored to prevent multiple timers per toast
  }

  const timeout = setTimeout(() => {
    toastTimeouts.delete(toastId); // cleanup map to avoid memory growth during long sessions
    dispatch({
      type: "REMOVE_TOAST",
      toastId: toastId,
    });
  }, TOAST_REMOVE_DELAY);

  toastTimeouts.set(toastId, timeout); // remember timer so it can be cancelled
}; 

const reducer = (state, action) => { // state machine controlling toast lifecycle
  switch (action.type) {
    case "ADD_TOAST":
      return {
        ...state,
        toasts: [action.toast, ...state.toasts].slice(0, TOAST_LIMIT),
      }; // new toast becomes first element and array trimmed to limit

    case "UPDATE_TOAST":
      return {
        ...state,
        toasts: state.toasts.map((t) =>
          t.id === action.toast.id ? { ...t, ...action.toast } : t
        ),
      }; // update matching toast by id leaving others untouched

    case "DISMISS_TOAST": {
      const { toastId } = action;

      if (toastId) {
        addToRemoveQueue(toastId);
      } else {
        state.toasts.forEach((toast) => {
          addToRemoveQueue(toast.id);
        });
      }

      return {
        ...state,
        toasts: state.toasts.map((t) =>
          t.id === toastId || toastId === undefined
            ? {
                ...t,
                open: false,
              }
            : t
        ),
      }; // mark targeted toast(s) closed so UI hides them
    }
    case "REMOVE_TOAST":
      if (action.toastId === undefined) {
        return {
          ...state,
          toasts: [],
        }; // clear entire toast list when no id provided
      }
      return {
        ...state,
        toasts: state.toasts.filter((t) => t.id !== action.toastId),
      }; // drop toast with given id from list
    default:
      return state; // return current state for unknown actions so dispatch is resilient
  }
}; // pure function so state updates remain predictable

const listeners = new Set(); // Set avoids duplicate callbacks and makes delete O(1) so unmounted components free memory quickly
let memoryState = { toasts: [] }; // Object wrapper keeps state resettable between tests avoiding lingering references

/**
 * Dispatch actions to the toast store and update subscribers
 *
 * The reducer ensures state transitions are predictable and easy to trace.
 * After state is updated, every registered listener is invoked sequentially
 * with the new state so subscribed components stay synchronized. Listener
 * callbacks run inside a try/catch block so one misbehaving subscriber
 * cannot interrupt notifications to the rest. Errors are logged then
 * swallowed to preserve global toast functionality.
 *
 * @param {{type:string, toast?:Object, toastId?:string}} action - Toast action descriptor
 */
function dispatch(action) { // notify subscribers whenever toast state changes
  memoryState = reducer(memoryState, action); // apply update using reducer logic
  if (action.type === "REMOVE_TOAST" && toastTimeouts.has(action.toastId)) { clearTimeout(toastTimeouts.get(action.toastId)); toastTimeouts.delete(action.toastId); } // clear timer so manual removal leaves no orphaned timeout
  listeners.forEach((listener) => {
    try { // isolate listener errors so others still run
      listener(memoryState); // publish new state to all listeners
    } catch (error) {
      console.log(error); // log listener failure but continue dispatch
    }
  }); // end loop over listeners
}

/**
 * Create a new toast in the global store
 * Each toast receives a unique id from nanoid() so updates and dismisses
 * can target the specific toast later. Using nanoid avoids a global counter
 * so parallel test runs never collide. The function dispatches an ADD_TOAST
 * action and exposes helpers for modification.
 *
 * @param {Object} props - Initial toast values
 * @returns {{id:string, dismiss:Function, update:Function}} Helpers for the toast
 */
function toast(props) {
  console.log(`toast is running with ${JSON.stringify(props)}`); // entry log for debugging
  const id = nanoid(); // unique identifier for this toast generated without global state

  const update = (props) => // modify toast content while preserving id
    dispatch({
      type: "UPDATE_TOAST",
      toast: { ...props, id },
    });
  const dismiss = () => dispatch({ type: "DISMISS_TOAST", toastId: id }); // helper for closing toast

  dispatch({
    type: "ADD_TOAST",
    toast: {
      ...props,
      id,
      open: true,
      onOpenChange: (open) => { // callback when toast visibility changes
        if (!open) dismiss(); // auto-dismiss when closed by user
      },
    },
  });

  const result = {
    id: id,
    dismiss, // expose manual dismiss capability
    update,  // expose update method for toast content
  };
  console.log(`toast is returning ${JSON.stringify(result)}`); // exit log for tracing
  return result;
}

/**
 * React hook for managing toast notifications
 *
 * Listeners are stored in a Set so each component registers at most once,
 * guaranteeing stable callback references and preventing duplicate updates.
 * @returns {Object} Returns toast state and helper functions
 */
function useToast() {
  console.log(`useToast is running`); // entry log for debugging
  const [state, setState] = useState(memoryState); // local copy of global state so component re-renders

  useEffect(() => { // subscribe component to global toast updates
    listeners.add(setState); // Set ensures unique listener per component
    return () => { // cleanup effect when component unmounts
      listeners.delete(setState); // remove listener on unmount
    };
  }, []);

  const result = {
    ...state,
    toast, // expose imperative toast creator
    dismiss: (toastId) => dispatch({ type: "DISMISS_TOAST", toastId }), // convenience wrapper
  };
  console.log(`useToast is returning ${JSON.stringify(result)}`); // exit log for tracing
  return result;
}

/**
 * Provide the number of active toast listeners for diagnostics
 *
 * Exposed primarily for the test suite to verify that components add
 * and remove subscriptions correctly. Returning this value allows
 * tests to assert that no orphan listeners remain, protecting against
 * memory leaks in long-running sessions.
 */
function getToastListenerCount() {
  console.log(`getToastListenerCount is running`); // entry log
  const result = listeners.size; // count of subscribed components
  // using Set.size here reflects stable listener references; if a listener leaks
  // the count reveals it immediately in tests, preventing memory growth
  console.log(`getToastListenerCount is returning ${result}`); // exit log
  return result; // expose listener count for testing purposes
}

/**
 * Reset toast infrastructure between tests
 *
 * Provided for testing environments to guarantee that one test's toasts
 * do not bleed into the next. By clearing listeners and timers we avoid
 * dangling references which could otherwise accumulate across multiple
 * test runs.
 */
function resetToastSystem() {
  console.log(`resetToastSystem is running`); // entry log
  listeners.clear(); // remove all listeners for isolated tests
  memoryState = { toasts: [] }; // reset toast state
  toastTimeouts.forEach((timeout) => clearTimeout(timeout)); // cancel pending removals so no stray timers fire
  toastTimeouts.clear(); // drop handles to fully reset map so tests start fresh and no stale timers remain
  console.log(`resetToastSystem has run resulting in a final value of ${JSON.stringify(memoryState)}`); // exit log
}

// Expose the number of active toast removal timers so tests can ensure
// that dismissals properly clear timeouts and no leaks occur over time.
function getToastTimeoutCount() {
  console.log(`getToastTimeoutCount is running`); // entry log
<<<<<<< HEAD
  const result = toastTimeouts.size; // number of scheduled removals indicates cleanup health
  console.log(`getToastTimeoutCount is returning ${result}`); // exit log
  return result; // expose timeout count so tests detect lingering timers
=======
  const result = toastTimeouts.size; // number of active removal timers
  console.log(`getToastTimeoutCount is returning ${result}`); // exit log
  return result; // count used by tests to verify toast timeouts are cleared
>>>>>>> d8b0b264
}

/**
 * React hook that combines async actions with toast notifications
 * @param {Function} asyncFn - The async operation to run
 * @param {string} successMsg - Message to show on success
 * @param {Function} refresh - Optional callback to refresh data
 * @returns {Array} Returns [run, isLoading] tuple
 */
function useToastAction(asyncFn, successMsg, refresh) {
  console.log(`useToastAction is running with ${asyncFn}`); // entry log for tracing
  const { toast } = useToast(); // acquire global toast dispatcher
  const callbacks = useMemo(
    () => ({ // memoize callbacks so reference stays stable
    onSuccess: async (result) => {
      toastSuccess(toast, successMsg); // trigger success toast with provided message
      if (isFunction(refresh)) { // ensure refresh is callable to avoid runtime errors
        await refresh(); // run refresh callback after success when provided
      }
      return result;
    },
    onError: (error) => {
      const msg = error instanceof Error ? error.message : `Operation failed`;
      toastError(toast, msg); // show error toast with message
    },
    }),
    [toast, successMsg, refresh]
  ); // recompute only when dependencies change
  const [run, isLoading] = useAsyncAction(asyncFn, callbacks); // wrap operation in library's loading pattern
  console.log(`useToastAction is returning run and loading ${isLoading}`); // exit log for tracing
  return [run, isLoading]; // result tuple for caller convenience
}

/**
 * React hook for handling authentication-based redirects
 * @param {string} target - The target URL to redirect to
 * @param {boolean} condition - The condition that triggers the redirect
 */
function useAuthRedirect(target, condition) { // redirect users when condition is met
  console.log(`useAuthRedirect is running with ${target} and condition ${condition}`); // entry log

  const setLocation = (path) => { // helper to abstract navigation differences
    if (typeof window !== 'undefined' && window.history && typeof window.history.pushState === 'function') { // prefer SPA navigation when available
      window.history.pushState({}, '', path); // update history state when pushState is available
      if (typeof PopStateEvent === 'function') { // ensure event constructor exists before dispatch
        window.dispatchEvent(new PopStateEvent('popstate')); // fire popstate event for SPA routing
      }
    } else if (typeof window !== 'undefined' && typeof window.location.assign === 'function') { // fallback to full page redirect when history API missing
      window.location.assign(path); // navigate using traditional redirect
    }
  };

  // useEffect with dependency array ensures the redirect logic runs only when
  // the condition or target actually changes, keeping the callback stable and
  // preventing redundant navigation attempts.
  useEffect(() => { // watch for condition changes to trigger redirect
    if (condition) {
      setLocation(target);
    }
  }, [condition, target]); // stable dependencies so redirect only fires when inputs change

  console.log(`useAuthRedirect has run resulting in a final value of undefined`); // exit log
}

const { stopEvent } = require('./utils'); // event helper utilities
const { apiRequest, getQueryFn, queryClient, formatAxiosError, axiosClient } = require('./api'); // API helpers and clients

module.exports = { // consolidated export for entire hooks library
  executeWithLoadingState, // async loading helper // exported for independent reuse
  useStableCallbackWithHandlers, // callback with handlers // exposed for advanced patterns
  useAsyncStateWithCallbacks, // async state hook with callbacks // public to share pattern
  useCallbackWithErrorHandling, // callback wrapper with error propagation // exported for external use
  useAsyncAction,      // hook for async operations // public to share async pattern
  useDropdownData,     // manage dropdown state // exported so dropdown logic is reusable
  createDropdownListHook, // factory for typed dropdown hooks // public to allow custom dropdowns
  useDropdownToggle,   // open/close state for dropdowns // exported for consistent toggle handling
  useEditForm,         // inline form editing helper // public so forms share standard editing
  useIsMobile,         // viewport size detection // public for uniform responsive checks
  useToast,            // centralized toast store // exported so components can subscribe
  toast,               // imperative toast creator // public to trigger toasts outside hooks
  useToastAction,      // async action with toast integration // exported to reduce toast boilerplate
  useAuthRedirect,     // redirect based on auth state // public to standardize auth navigation
  showToast,           // lower-level toast helper // exposed so any code can display toasts
  toastSuccess,        // success toast utility // public for consistent success messages
  toastError,          // error toast utility // exported for uniform error messages
  executeWithErrorToast, // run async op with error toast // exported so any code can surface failures
  executeWithToastFeedback, // run op with success/error toasts // public to standardize feedback
  stopEvent,           // preventDefault + stopPropagation // public utility used across modules
  apiRequest,          // axios wrapper // exported so external modules use shared request logic
  getQueryFn,          // React Query query helper // public to build queries with 401 support
  queryClient,         // shared query client // exported so apps reuse the same client
  formatAxiosError,    // convert axios errors to Error // public to keep error shape consistent
  axiosClient,         // configured axios instance // exported so consumers share defaults
  getToastListenerCount, // test helper exposing listener set size // public for introspection
  resetToastSystem,     // reset listeners and state between tests // exported to clear global state
  dispatch,             // expose dispatch for tests to send custom actions // public for advanced usage
  getToastTimeoutCount  // expose internal timer count for tests // helps ensure cleanup
};<|MERGE_RESOLUTION|>--- conflicted
+++ resolved
@@ -730,15 +730,11 @@
 // that dismissals properly clear timeouts and no leaks occur over time.
 function getToastTimeoutCount() {
   console.log(`getToastTimeoutCount is running`); // entry log
-<<<<<<< HEAD
+
   const result = toastTimeouts.size; // number of scheduled removals indicates cleanup health
   console.log(`getToastTimeoutCount is returning ${result}`); // exit log
   return result; // expose timeout count so tests detect lingering timers
-=======
-  const result = toastTimeouts.size; // number of active removal timers
-  console.log(`getToastTimeoutCount is returning ${result}`); // exit log
-  return result; // count used by tests to verify toast timeouts are cleared
->>>>>>> d8b0b264
+
 }
 
 /**
