{
  "name": "qreactutils",
  "version": "1.0.0",
  "description": "A comprehensive React hooks utility library for managing async actions, dropdowns, forms, mobile detection, toast notifications, and authentication redirects.",
  "main": "index.js",
  "scripts": {
    "test": "node test.js"
  },
  "keywords": [
    "react",
    "hooks",
    "utility",
    "async",
    "dropdown",
    "form",
    "mobile",
    "toast",
    "notification",
    "authentication",
    "query",
    "axios"
  ],
  "author": "Q",
  "license": "ISC",
  "dependencies": {
    "@tanstack/react-query": "^5.80.6",
    "@types/node": "^22.15.31",
    "axios": "^1.9.0",
    "nanoid": "^5.1.5",
    "qtests": "^1.0.4",
    "react": "^19.1.0",
<<<<<<< HEAD
    "react-responsive": "^10.0.1"
=======
    "safe-json-stringify": "^1.2.0"
>>>>>>> dfc2a8e9
  },
  "devDependencies": {
    "react-test-renderer": "^19.1.0"
  }
}<|MERGE_RESOLUTION|>--- conflicted
+++ resolved
@@ -29,11 +29,11 @@
     "nanoid": "^5.1.5",
     "qtests": "^1.0.4",
     "react": "^19.1.0",
-<<<<<<< HEAD
+
     "react-responsive": "^10.0.1"
-=======
+
     "safe-json-stringify": "^1.2.0"
->>>>>>> dfc2a8e9
+
   },
   "devDependencies": {
     "react-test-renderer": "^19.1.0"
